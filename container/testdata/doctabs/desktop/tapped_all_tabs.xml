<canvas size="300x100">
	<content>
		<widget size="300x100" type="*container.DocTabs">
			<container size="300x36">
				<widget size="220x36" type="*widget.Scroll">
					<container pos="-135,0" size="355x36">
						<widget size="80x36" type="*container.tabButton">
							<text bold pos="8,8" size="64x20">Test1</text>
						</widget>
						<widget pos="84,0" size="80x36" type="*container.tabButton">
							<text bold pos="8,8" size="64x20">Test2</text>
						</widget>
						<widget pos="169,0" size="80x36" type="*container.tabButton">
							<text bold pos="8,8" size="64x20">Test3</text>
						</widget>
						<widget pos="253,0" size="102x36" type="*container.tabButton">
							<text bold color="primary" pos="8,8" size="86x20">Another</text>
						</widget>
					</container>
					<widget pos="0,30" size="220x6" type="*widget.scrollBarArea">
						<widget pos="83,3" size="136x3" type="*widget.scrollBar">
							<rectangle fillColor="scrollbar" size="136x3"/>
						</widget>
					</widget>
					<widget size="0x36" type="*widget.Shadow">
						<linearGradient angle="270" size="8x36" startColor="shadow"/>
					</widget>
				</widget>
				<container pos="224,0" size="76x36">
					<widget size="36x36" type="*widget.Button">
						<rectangle fillColor="button" size="36x36"/>
						<rectangle fillColor="rgba(0,0,0,0)" pos="0,2" size="32x32"/>
						<image fillMode="contain" pos="8,8" rsc="contentAddIcon" size="iconInlineSize"/>
					</widget>
					<widget pos="40,0" size="36x36" type="*widget.Button">
						<rectangle fillColor="button" size="36x36"/>
						<rectangle fillColor="rgba(0,0,0,0)" pos="0,2" size="32x32"/>
						<image fillMode="contain" pos="8,8" rsc="more-horizontal.svg" size="iconInlineSize" themed="default"/>
					</widget>
				</container>
			</container>
			<rectangle fillColor="shadow" pos="0,36" size="300x4"/>
			<rectangle fillColor="primary" pos="117,36" size="102x4"/>
			<widget pos="0,40" size="300x59" type="*widget.Label">
				<text pos="8,8" size="284x20">Another Tab</text>
			</widget>
		</widget>
	</content>
	<overlay>
		<widget size="300x100" type="*widget.OverlayContainer">
			<widget pos="226,0" size="73x100" type="*widget.PopUpMenu">
				<widget size="73x100" type="*widget.Shadow">
					<radialGradient centerOffset="0.5,0.5" pos="-4,-4" size="4x4" startColor="shadow"/>
					<linearGradient endColor="shadow" pos="0,-4" size="73x4"/>
					<radialGradient centerOffset="-0.5,0.5" pos="73,-4" size="4x4" startColor="shadow"/>
					<linearGradient angle="270" pos="73,0" size="4x100" startColor="shadow"/>
					<radialGradient centerOffset="-0.5,-0.5" pos="73,100" size="4x4" startColor="shadow"/>
					<linearGradient pos="0,100" size="73x4" startColor="shadow"/>
					<radialGradient centerOffset="0.5,-0.5" pos="-4,100" size="4x4" startColor="shadow"/>
					<linearGradient angle="270" endColor="shadow" pos="-4,0" size="4x100"/>
				</widget>
<<<<<<< HEAD
				<widget size="74x100" type="*widget.Scroll">
					<widget size="74x136" type="*widget.menuBox">
						<rectangle fillColor="background" size="74x144"/>
						<container pos="0,4" size="74x144">
							<widget size="74x29" type="*widget.menuItem">
								<text pos="8,4" size="58x21">Test1</text>
							</widget>
							<widget pos="0,33" size="74x29" type="*widget.menuItem">
								<text pos="8,4" size="58x21">Test2</text>
							</widget>
							<widget pos="0,66" size="74x29" type="*widget.menuItem">
								<text pos="8,4" size="58x21">Test3</text>
=======
				<widget size="73x100" type="*widget.Scroll">
					<widget size="73x134" type="*widget.menuBox">
						<rectangle fillColor="background" size="73x142"/>
						<container pos="0,4" size="73x142">
							<widget size="73x28" type="*widget.menuItem">
								<text pos="8,4" size="38x20">Test1</text>
							</widget>
							<widget pos="0,32" size="73x28" type="*widget.menuItem">
								<text pos="8,4" size="38x20">Test2</text>
							</widget>
							<widget pos="0,65" size="73x28" type="*widget.menuItem">
								<text pos="8,4" size="38x20">Test3</text>
>>>>>>> 2ce1063f
							</widget>
							<widget pos="0,98" size="73x28" type="*widget.menuItem">
								<text pos="8,4" size="57x20">Another</text>
							</widget>
						</container>
					</widget>
					<widget pos="67,0" size="6x100" type="*widget.scrollBarArea">
						<widget pos="3,0" size="3x74" type="*widget.scrollBar">
							<rectangle fillColor="scrollbar" size="3x74"/>
						</widget>
					</widget>
					<widget pos="0,100" size="73x0" type="*widget.Shadow">
						<linearGradient endColor="shadow" pos="0,-8" size="73x8"/>
					</widget>
				</widget>
			</widget>
		</widget>
	</overlay>
</canvas><|MERGE_RESOLUTION|>--- conflicted
+++ resolved
@@ -59,33 +59,18 @@
 					<radialGradient centerOffset="0.5,-0.5" pos="-4,100" size="4x4" startColor="shadow"/>
 					<linearGradient angle="270" endColor="shadow" pos="-4,0" size="4x100"/>
 				</widget>
-<<<<<<< HEAD
-				<widget size="74x100" type="*widget.Scroll">
-					<widget size="74x136" type="*widget.menuBox">
-						<rectangle fillColor="background" size="74x144"/>
-						<container pos="0,4" size="74x144">
-							<widget size="74x29" type="*widget.menuItem">
-								<text pos="8,4" size="58x21">Test1</text>
-							</widget>
-							<widget pos="0,33" size="74x29" type="*widget.menuItem">
-								<text pos="8,4" size="58x21">Test2</text>
-							</widget>
-							<widget pos="0,66" size="74x29" type="*widget.menuItem">
-								<text pos="8,4" size="58x21">Test3</text>
-=======
 				<widget size="73x100" type="*widget.Scroll">
 					<widget size="73x134" type="*widget.menuBox">
 						<rectangle fillColor="background" size="73x142"/>
 						<container pos="0,4" size="73x142">
 							<widget size="73x28" type="*widget.menuItem">
-								<text pos="8,4" size="38x20">Test1</text>
+								<text pos="8,4" size="57x20">Test1</text>
 							</widget>
 							<widget pos="0,32" size="73x28" type="*widget.menuItem">
-								<text pos="8,4" size="38x20">Test2</text>
+								<text pos="8,4" size="57x20">Test2</text>
 							</widget>
 							<widget pos="0,65" size="73x28" type="*widget.menuItem">
-								<text pos="8,4" size="38x20">Test3</text>
->>>>>>> 2ce1063f
+								<text pos="8,4" size="57x20">Test3</text>
 							</widget>
 							<widget pos="0,98" size="73x28" type="*widget.menuItem">
 								<text pos="8,4" size="57x20">Another</text>
