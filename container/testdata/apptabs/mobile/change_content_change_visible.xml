<canvas size="150x150">
	<content>
		<widget size="150x150" type="*container.AppTabs">
<<<<<<< HEAD
=======
			<widget pos="0,33" size="150x117" type="*widget.Label">
				<text pos="8,8" size="134x21">Text3</text>
			</widget>
>>>>>>> 622d3efe
			<container size="150x29">
				<container size="150x29">
					<widget size="73x29" type="*container.tabButton">
						<text alignment="center" bold color="primary" pos="4,4" size="65x21">Test1</text>
					</widget>
					<widget pos="77,0" size="73x29" type="*container.tabButton">
						<text alignment="center" bold pos="4,4" size="65x21">Test2</text>
					</widget>
				</container>
			</container>
			<rectangle fillColor="shadow" pos="0,29" size="150x4"/>
			<rectangle fillColor="primary" pos="0,29" size="73x4"/>
			<widget pos="0,33" size="150x117" type="*widget.Label">
				<text pos="4,8" size="142x21">Text3</text>
			</widget>
		</widget>
	</content>
</canvas><|MERGE_RESOLUTION|>--- conflicted
+++ resolved
@@ -1,12 +1,6 @@
 <canvas size="150x150">
 	<content>
 		<widget size="150x150" type="*container.AppTabs">
-<<<<<<< HEAD
-=======
-			<widget pos="0,33" size="150x117" type="*widget.Label">
-				<text pos="8,8" size="134x21">Text3</text>
-			</widget>
->>>>>>> 622d3efe
 			<container size="150x29">
 				<container size="150x29">
 					<widget size="73x29" type="*container.tabButton">
@@ -20,7 +14,7 @@
 			<rectangle fillColor="shadow" pos="0,29" size="150x4"/>
 			<rectangle fillColor="primary" pos="0,29" size="73x4"/>
 			<widget pos="0,33" size="150x117" type="*widget.Label">
-				<text pos="4,8" size="142x21">Text3</text>
+				<text pos="8,8" size="134x21">Text3</text>
 			</widget>
 		</widget>
 	</content>
