<canvas size="150x150">
	<content>
		<widget size="150x150" type="*container.AppTabs">
<<<<<<< HEAD
=======
			<widget pos="0,52" size="150x98" type="*widget.Label">
				<text pos="8,8" size="134x21">Text1</text>
			</widget>
>>>>>>> 622d3efe
			<container size="150x48">
				<container size="150x48">
					<widget size="73x48" type="*container.tabButton">
						<image pos="16,4" rsc="cancelIcon" size="40x40" themed="primary"/>
					</widget>
					<widget pos="77,0" size="73x48" type="*container.tabButton">
						<image pos="16,4" rsc="confirmIcon" size="40x40"/>
					</widget>
				</container>
			</container>
			<rectangle fillColor="shadow" pos="0,48" size="150x4"/>
			<rectangle fillColor="primary" pos="0,48" size="73x4"/>
			<widget pos="0,52" size="150x98" type="*widget.Label">
				<text pos="4,8" size="142x21">Text1</text>
			</widget>
		</widget>
	</content>
</canvas><|MERGE_RESOLUTION|>--- conflicted
+++ resolved
@@ -1,12 +1,6 @@
 <canvas size="150x150">
 	<content>
 		<widget size="150x150" type="*container.AppTabs">
-<<<<<<< HEAD
-=======
-			<widget pos="0,52" size="150x98" type="*widget.Label">
-				<text pos="8,8" size="134x21">Text1</text>
-			</widget>
->>>>>>> 622d3efe
 			<container size="150x48">
 				<container size="150x48">
 					<widget size="73x48" type="*container.tabButton">
@@ -20,7 +14,7 @@
 			<rectangle fillColor="shadow" pos="0,48" size="150x4"/>
 			<rectangle fillColor="primary" pos="0,48" size="73x4"/>
 			<widget pos="0,52" size="150x98" type="*widget.Label">
-				<text pos="4,8" size="142x21">Text1</text>
+				<text pos="8,8" size="134x21">Text1</text>
 			</widget>
 		</widget>
 	</content>
