--- conflicted
+++ resolved
@@ -3,9 +3,6 @@
 This file lists the main changes with each version of the Fyne toolkit.
 More detailed release notes can be found on the [releases page](https://github.com/fyne-io/fyne/releases). 
 
-<<<<<<< HEAD
-## 2.4.2 - 22 November 2023
-=======
 ## 2.4.3 - 23 December 2023
 
 ### Fixed
@@ -19,8 +16,7 @@
 * Reduce calls to C and repeated size checks in painter and driver code
 
 
-## 2.4.2 - 21 November 2023
->>>>>>> 000bc6ea
+## 2.4.2 - 22 November 2023
 
 ### Fixed
 
