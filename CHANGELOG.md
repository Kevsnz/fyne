--- conflicted
+++ resolved
@@ -3,7 +3,6 @@
 This file lists the main changes with each version of the Fyne toolkit.
 More detailed release notes can be found on the [releases page](https://github.com/fyne-io/fyne/releases). 
 
-<<<<<<< HEAD
 ## 2.6.0 - Ongoing
 
 ### Added
@@ -17,10 +16,7 @@
  * Odd looking SelectEntry with long PlaceHolder (#4430)
 
 
-## 2.5.1 - Ongoing
-=======
 ## 2.5.1 - 24 August 2024
->>>>>>> 7d813563
 
 ### Fixed
 
