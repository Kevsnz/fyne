--- conflicted
+++ resolved
@@ -35,11 +35,7 @@
 	dir := filepath.Dir(pkg.GoFiles[0])
 
 	manifestPath := filepath.Join(dir, "AndroidManifest.xml")
-<<<<<<< HEAD
 	manifestData, err := ioutil.ReadFile(filepath.Clean(manifestPath))
-=======
-	manifestData, err := ioutil.ReadFile(manifestPath)
->>>>>>> 1516337d
 	if err != nil {
 		if !os.IsNotExist(err) {
 			return nil, err
@@ -151,11 +147,7 @@
 			dst := "lib/" + toolchain.abi + "/libopenal.so"
 			src := filepath.Join(gomobilepath, dst)
 			if _, err := os.Stat(src); err != nil {
-<<<<<<< HEAD
-				return nil, errors.New("the Android requires the golang.org/x/mobile/exp/audio/al, but the OpenAL libraries was not found. Please run gomobile init with the -openal Flag pointing to an OpenAL source directory")
-=======
 				return nil, errors.New("the Android requires the github.com/fyne-io/mobile/exp/audio/al, but the OpenAL libraries was not found. Please run gomobile init with the -openal Flag pointing to an OpenAL source directory")
->>>>>>> 1516337d
 			}
 			if err := apkwWriteFile(dst, src, apkw); err != nil {
 				return nil, err
@@ -282,11 +274,7 @@
 		return err
 	}
 	if !buildN {
-<<<<<<< HEAD
 		f, err := os.Open(filepath.Clean(src))
-=======
-		f, err := os.Open(src)
->>>>>>> 1516337d
 		if err != nil {
 			return err
 		}
