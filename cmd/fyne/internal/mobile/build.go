// Copyright 2015 The Go Authors.  All rights reserved.
// Use of this source code is governed by a BSD-style
// license that can be found in the LICENSE file.

//go:generate go run gendex.go -o dex.go

package mobile

import (
	"bufio"
	"flag"
	"fmt"
	"go/build"
	"io"
	"os"
	"os/exec"
	"regexp"
	"strings"
)

var ctx = build.Default
var pkg *build.Package // TODO(crawshaw): remove global pkg variable
var tmpdir string

var cmdBuild = &command{
	run:   runBuild,
	Name:  "build",
	Usage: "[-target android|ios] [-o output] [-bundleid bundleID] [build flags] [package]",
	Short: "compile android APK and iOS app",
	Long: `
Build compiles and encodes the app named by the import path.

The named package must define a main function.

The -target Flag takes a target system name, either android (the
default) or ios.

For -target android, if an AndroidManifest.xml is defined in the
package directory, it is added to the APK output. Otherwise, a default
manifest is generated. By default, this builds a fat APK for all supported
instruction sets (arm, 386, amd64, arm64). A subset of instruction sets can
be selected by specifying target type with the architecture name. E.g.
-target=android/arm,android/386.

For -target ios, gomobile must be run on an OS X machine with Xcode
installed.

If the package directory contains an assets subdirectory, its contents
are copied into the output.

Flag -iosversion sets the minimal version of the iOS SDK to compile against.
The default version is 7.0.

Flag -androidapi sets the Android API version to compile against.
The default and minimum is 15.

The -bundleid Flag is required for -target ios and sets the bundle ID to use
with the app.

The -o Flag specifies the output file name. If not specified, the
output file name depends on the package built.

The -v Flag provides verbose output, including the list of packages built.

The build flags -a, -i, -n, -x, -gcflags, -ldflags, -tags, -trimpath, and -work are
shared with the build command. For documentation, see 'go help build'.
`,
}

const (
	minAndroidAPI = 15
)

func runBuild(cmd *command) (err error) {
	cleanup, err := buildEnvInit()
	if err != nil {
		return err
	}
	defer cleanup()

	args := cmd.Flag.Args()

	targetOS, targetArchs, err := parseBuildTarget(buildTarget)
	if err != nil {
		return fmt.Errorf(`invalid -target=%q: %v`, buildTarget, err)
	}

	oldCtx := ctx
	defer func() {
		ctx = oldCtx
	}()
	ctx.GOARCH = targetArchs[0]
	ctx.GOOS = targetOS

	if ctx.GOOS == "darwin" {
		ctx.BuildTags = append(ctx.BuildTags, "ios")
	}

	switch len(args) {
	case 0:
		pkg, err = ctx.ImportDir(cwd, build.ImportComment)
	case 1:
		pkg, err = ctx.Import(args[0], cwd, build.ImportComment)
	default:
		cmd.usage()
		os.Exit(1)
	}
	if err != nil {
		return err
	}

	if pkg.Name != "main" && buildO != "" {
		return fmt.Errorf("cannot set -o when building non-main package")
	}
	if buildBundleID == "" {
		return fmt.Errorf("value for -appID is required for a mobile package")
	}

	var nmpkgs map[string]bool
	switch targetOS {
	case "android":
		if pkg.Name != "main" {
			for _, arch := range targetArchs {
				env := androidEnv[arch]
				if err := goBuild(pkg.ImportPath, env); err != nil {
					return err
				}
			}
			return nil
		}
		nmpkgs, err = goAndroidBuild(pkg, buildBundleID, targetArchs, cmd.IconPath, cmd.AppName)
		if err != nil {
			return err
		}
	case "darwin":
		if !xcodeAvailable() {
			return fmt.Errorf("-target=ios requires XCode")
		}
		if pkg.Name != "main" {
			for _, arch := range targetArchs {
				env := darwinEnv[arch]
				if err := goBuild(pkg.ImportPath, env); err != nil {
					return err
				}
			}
			return nil
		}
		nmpkgs, err = goIOSBuild(pkg, buildBundleID, targetArchs, cmd.AppName)
		if err != nil {
			return err
		}
	}

	if !nmpkgs["golang.org/x/mobile/app"] {
		return fmt.Errorf(`%s does not import "golang.org/x/mobile/app"`, pkg.ImportPath)
	}

	return nil
}

var nmRE = regexp.MustCompile(`[0-9a-f]{8} t (?:.*/vendor/)?(golang.org/x.*/[^.]*)`)

func extractPkgs(nm string, path string) (map[string]bool, error) {
	if buildN {
		return map[string]bool{"golang.org/x/mobile/app": true}, nil
	}
	r, w := io.Pipe()
	cmd := exec.Command(nm, path)
	cmd.Stdout = w
	cmd.Stderr = os.Stderr

	nmpkgs := make(map[string]bool)
	errc := make(chan error, 1)
	go func() {
		s := bufio.NewScanner(r)
		for s.Scan() {
			if res := nmRE.FindStringSubmatch(s.Text()); res != nil {
				nmpkgs[res[1]] = true
			}
		}
		errc <- s.Err()
	}()

	err := cmd.Run()
	w.Close()
	if err != nil {
		return nil, fmt.Errorf("%s %s: %v", nm, path, err)
	}
	if err := <-errc; err != nil {
		return nil, fmt.Errorf("%s %s: %v", nm, path, err)
	}
	return nmpkgs, nil
}

func importsApp(pkg *build.Package) error {
	// Building a program, make sure it is appropriate for mobile.
	for _, path := range pkg.Imports {
		if path == "golang.org/x/mobile/app" {
			return nil
		}
	}
	return fmt.Errorf(`%s does not import "golang.org/x/mobile/app"`, pkg.ImportPath)
}

var xout io.Writer = os.Stderr

func printcmd(format string, args ...interface{}) {
	cmd := fmt.Sprintf(format+"\n", args...)
	if tmpdir != "" {
		cmd = strings.Replace(cmd, tmpdir, "$WORK", -1)
	}
	if androidHome := os.Getenv("ANDROID_HOME"); androidHome != "" {
		cmd = strings.Replace(cmd, androidHome, "$ANDROID_HOME", -1)
	}
	if gomobilepath != "" {
		cmd = strings.Replace(cmd, gomobilepath, "$GOMOBILE", -1)
	}
	if gopath := goEnv("GOPATH"); gopath != "" {
		cmd = strings.Replace(cmd, gopath, "$GOPATH", -1)
	}
	if env := os.Getenv("HOMEPATH"); env != "" {
		cmd = strings.Replace(cmd, env, "$HOMEPATH", -1)
	}
	fmt.Fprint(xout, cmd)
}

// "Build flags", used by multiple commands.
var (
	buildA          bool   // -a
	buildI          bool   // -i
	buildN          bool   // -n
	buildV          bool   // -v
	buildX          bool   // -x
	buildO          string // -o
	buildGcflags    string // -gcflags
	buildLdflags    string // -ldflags
	buildRelease    bool   // -release
	buildTarget     string // -target
	buildTrimpath   bool   // -trimpath
	buildWork       bool   // -work
	buildBundleID   string // -bundleid
	buildIOSVersion string // -iosversion
	buildAndroidAPI int    // -androidapi
)

<<<<<<< HEAD
func RunNewBuild(target, appID, icon, name string) error {
=======
func RunNewBuild(target, appID, icon, name string, release bool) error {
>>>>>>> 4c845642
	buildTarget = target
	buildBundleID = appID
	buildRelease = release

	cmd := cmdBuild
	cmd.Flag = flag.FlagSet{}
	cmd.IconPath = icon
	cmd.AppName = name
	return runBuild(cmd)
}

func addBuildFlags(cmd *command) {
	cmd.Flag.StringVar(&buildO, "o", "", "")
	cmd.Flag.StringVar(&buildGcflags, "gcflags", "", "")
	cmd.Flag.StringVar(&buildLdflags, "ldflags", "", "")
	cmd.Flag.StringVar(&buildTarget, "target", "android", "")
	cmd.Flag.StringVar(&buildBundleID, "bundleid", "", "")
	cmd.Flag.StringVar(&buildIOSVersion, "iosversion", "7.0", "")
	cmd.Flag.IntVar(&buildAndroidAPI, "androidapi", minAndroidAPI, "")

	cmd.Flag.BoolVar(&buildA, "a", false, "")
	cmd.Flag.BoolVar(&buildI, "i", false, "")
	cmd.Flag.BoolVar(&buildTrimpath, "trimpath", false, "")
	cmd.Flag.Var((*stringsFlag)(&ctx.BuildTags), "tags", "")
}

func addBuildFlagsNVXWork(cmd *command) {
	cmd.Flag.BoolVar(&buildN, "n", false, "")
	cmd.Flag.BoolVar(&buildV, "v", false, "")
	cmd.Flag.BoolVar(&buildX, "x", false, "")
	cmd.Flag.BoolVar(&buildWork, "work", false, "")
}

type binInfo struct {
	hasPkgApp bool
	hasPkgAL  bool
}

func init() {
	addBuildFlags(cmdBuild)
	addBuildFlagsNVXWork(cmdBuild)

	addBuildFlagsNVXWork(cmdClean)
}

func goBuild(src string, env []string, args ...string) error {
	return goCmd("build", []string{src}, env, args...)
}

func goInstall(srcs []string, env []string, args ...string) error {
	return goCmd("install", srcs, env, args...)
}

func goCmd(subcmd string, srcs []string, env []string, args ...string) error {
	cmd := exec.Command(
		goBin(),
		subcmd,
	)
	if len(ctx.BuildTags) > 0 {
		cmd.Args = append(cmd.Args, "-tags", strings.Join(ctx.BuildTags, " "))
	}
	if buildV {
		cmd.Args = append(cmd.Args, "-v")
	}
	if subcmd != "install" && buildI {
		cmd.Args = append(cmd.Args, "-i")
	}
	if buildX {
		cmd.Args = append(cmd.Args, "-x")
	}
	if buildGcflags != "" {
		cmd.Args = append(cmd.Args, "-gcflags", buildGcflags)
	}
	if buildLdflags != "" {
		cmd.Args = append(cmd.Args, "-ldflags", buildLdflags)
	}
	if buildTrimpath {
		cmd.Args = append(cmd.Args, "-trimpath")
	}
	if buildWork {
		cmd.Args = append(cmd.Args, "-work")
	}
	cmd.Args = append(cmd.Args, args...)
	cmd.Args = append(cmd.Args, srcs...)
	cmd.Env = append([]string{}, env...)
	// gomobile does not support modules yet.
	cmd.Env = append(cmd.Env, "GO111MODULE=off")
	return runCmd(cmd)
}

func parseBuildTarget(buildTarget string) (os string, archs []string, _ error) {
	if buildTarget == "" {
		return "", nil, fmt.Errorf(`invalid target ""`)
	}

	all := false
	archNames := []string{}
	for i, p := range strings.Split(buildTarget, ",") {
		osarch := strings.SplitN(p, "/", 2) // len(osarch) > 0
		if osarch[0] != "android" && osarch[0] != "ios" {
			return "", nil, fmt.Errorf(`unsupported os`)
		}

		if i == 0 {
			os = osarch[0]
		}

		if os != osarch[0] {
			return "", nil, fmt.Errorf(`cannot target different OSes`)
		}

		if len(osarch) == 1 {
			all = true
		} else {
			archNames = append(archNames, osarch[1])
		}
	}

	// verify all archs are supported one while deduping.
	isSupported := func(arch string) bool {
		for _, a := range allArchs {
			if a == arch {
				return true
			}
		}
		return false
	}

	seen := map[string]bool{}
	for _, arch := range archNames {
		if _, ok := seen[arch]; ok {
			continue
		}
		if !isSupported(arch) {
			return "", nil, fmt.Errorf(`unsupported arch: %q`, arch)
		}

		seen[arch] = true
		archs = append(archs, arch)
	}

	targetOS := os
	if os == "ios" {
		targetOS = "darwin"
	}
	if all {
		return targetOS, allArchs, nil
	}
	return targetOS, archs, nil
}<|MERGE_RESOLUTION|>--- conflicted
+++ resolved
@@ -243,11 +243,7 @@
 	buildAndroidAPI int    // -androidapi
 )
 
-<<<<<<< HEAD
-func RunNewBuild(target, appID, icon, name string) error {
-=======
 func RunNewBuild(target, appID, icon, name string, release bool) error {
->>>>>>> 4c845642
 	buildTarget = target
 	buildBundleID = appID
 	buildRelease = release
