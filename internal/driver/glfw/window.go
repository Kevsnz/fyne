--- conflicted
+++ resolved
@@ -430,21 +430,16 @@
 		return
 	}
 
-<<<<<<< HEAD
 	// set w.closing flag inside draw thread to ensure we can free textures
 	runOnDraw(w, func() {
+		w.viewLock.Lock()
 		w.closing = true
+		w.viewLock.Unlock()
 		w.viewport.SetShouldClose(true)
 		cache.RangeTexturesFor(w.canvas, func(obj fyne.CanvasObject) {
 			w.canvas.painter.Free(obj)
 		})
 	})
-=======
-	w.viewLock.Lock()
-	w.closing = true
-	w.viewLock.Unlock()
-	w.viewport.SetShouldClose(true)
->>>>>>> f4c98002
 
 	// destroy current renderers
 	w.canvas.walkTrees(nil, func(node *renderCacheNode) {
