package glfw

import (
	"image"
	"math"

	"fyne.io/fyne/v2"
	"fyne.io/fyne/v2/canvas"
	"fyne.io/fyne/v2/internal"
	"fyne.io/fyne/v2/internal/app"
	"fyne.io/fyne/v2/internal/driver"
	"fyne.io/fyne/v2/internal/driver/common"
	"fyne.io/fyne/v2/theme"
	"fyne.io/fyne/v2/widget"
)

// Declare conformity with Canvas interface
var _ fyne.Canvas = (*glCanvas)(nil)

type glCanvas struct {
	common.Canvas

	content fyne.CanvasObject
	menu    fyne.CanvasObject
	padded  bool
	size    fyne.Size

	onTypedRune func(rune)
	onTypedKey  func(*fyne.KeyEvent)
	onKeyDown   func(*fyne.KeyEvent)
	onKeyUp     func(*fyne.KeyEvent)
	// shortcut    fyne.ShortcutHandler

	scale, detectedScale, texScale float32

	context driver.WithContext
}

func (c *glCanvas) Capture() image.Image {
	var img image.Image
	runOnDraw(c.context.(*window), func() {
		img = c.Painter().Capture(c)
	})
	return img
}

func (c *glCanvas) Content() fyne.CanvasObject {
	c.RLock()
	retval := c.content
	c.RUnlock()
	return retval
}

func (c *glCanvas) DismissMenu() bool {
	c.RLock()
	menu := c.menu
	c.RUnlock()
	if menu != nil && menu.(*MenuBar).IsActive() {
		menu.(*MenuBar).Toggle()
		return true
	}
	return false
}

func (c *glCanvas) InteractiveArea() (fyne.Position, fyne.Size) {
	return fyne.Position{}, c.Size()
}

func (c *glCanvas) MinSize() fyne.Size {
	c.RLock()
	defer c.RUnlock()
	return c.canvasSize(c.content.MinSize())
}

func (c *glCanvas) OnKeyDown() func(*fyne.KeyEvent) {
	return c.onKeyDown
}

func (c *glCanvas) OnKeyUp() func(*fyne.KeyEvent) {
	return c.onKeyUp
}

func (c *glCanvas) OnTypedKey() func(*fyne.KeyEvent) {
	return c.onTypedKey
}

func (c *glCanvas) OnTypedRune() func(rune) {
	return c.onTypedRune
}

func (c *glCanvas) Padded() bool {
	return c.padded
}

func (c *glCanvas) PixelCoordinateForPosition(pos fyne.Position) (int, int) {
	c.RLock()
	texScale := c.texScale
	c.RUnlock()
	multiple := c.Scale() * texScale
	scaleInt := func(x float32) int {
		return int(math.Round(float64(x * multiple)))
	}

	return scaleInt(pos.X), scaleInt(pos.Y)
}

func (c *glCanvas) Resize(size fyne.Size) {
	c.Lock()
	c.size = size
	c.Unlock()

	for _, overlay := range c.Overlays().List() {
		if p, ok := overlay.(*widget.PopUp); ok {
			// TODO: remove this when #707 is being addressed.
			// “Notifies” the PopUp of the canvas size change.
			p.Refresh()
		} else {
			overlay.Resize(size)
		}
	}

	c.RLock()
	c.content.Resize(c.contentSize(size))
	c.content.Move(c.contentPos())

	if c.menu != nil {
		c.menu.Refresh()
		c.menu.Resize(fyne.NewSize(size.Width, c.menu.MinSize().Height))
	}
	c.RUnlock()
}

func (c *glCanvas) Scale() float32 {
	c.RLock()
	defer c.RUnlock()
	return c.scale
}

func (c *glCanvas) SetContent(content fyne.CanvasObject) {
	c.Lock()
	c.setContent(content)

	c.content.Resize(c.content.MinSize()) // give it the space it wants then calculate the real min
	// the pass above makes some layouts wide enough to wrap, so we ask again what the true min is.
	newSize := c.size.Max(c.canvasSize(c.content.MinSize()))
	c.Unlock()

	c.Resize(newSize)
	c.SetDirty(true)
}

func (c *glCanvas) SetOnKeyDown(typed func(*fyne.KeyEvent)) {
	c.onKeyDown = typed
}

func (c *glCanvas) SetOnKeyUp(typed func(*fyne.KeyEvent)) {
	c.onKeyUp = typed
}

func (c *glCanvas) SetOnTypedKey(typed func(*fyne.KeyEvent)) {
	c.onTypedKey = typed
}

func (c *glCanvas) SetOnTypedRune(typed func(rune)) {
	c.onTypedRune = typed
}

func (c *glCanvas) SetPadded(padded bool) {
	c.Lock()
	content := c.content
	c.padded = padded
	pos := c.contentPos()
	c.Unlock()

	content.Move(pos)
}

func (c *glCanvas) reloadScale() {
	w := c.context.(*window)
	w.viewLock.RLock()
	windowVisible := w.visible
	w.viewLock.RUnlock()
	if !windowVisible {
		return
	}

	c.Lock()
	c.scale = c.context.(*window).calculatedScale()
	c.Unlock()
	c.SetDirty(true)

	c.context.RescaleContext()
}

func (c *glCanvas) Size() fyne.Size {
	c.RLock()
	defer c.RUnlock()
	return c.size
}

func (c *glCanvas) ToggleMenu() {
	c.RLock()
	menu := c.menu
	c.RUnlock()
	if menu != nil {
		menu.(*MenuBar).Toggle()
	}
}

func (c *glCanvas) buildMenu(w *window, m *fyne.MainMenu) {
	c.Lock()
	defer c.Unlock()
	c.setMenuOverlay(nil)
	if m == nil {
		return
	}
	if hasNativeMenu() {
		setupNativeMenu(w, m)
	} else {
		c.setMenuOverlay(buildMenuOverlay(m, c))
	}
}

// canvasSize computes the needed canvas size for the given content size
func (c *glCanvas) canvasSize(contentSize fyne.Size) fyne.Size {
	canvasSize := contentSize.Add(fyne.NewSize(0, c.menuHeight()))
	if c.Padded() {
		pad := theme.Padding() * 2
		canvasSize = canvasSize.Add(fyne.NewSize(pad, pad))
	}
	return canvasSize
}

func (c *glCanvas) contentPos() fyne.Position {
	contentPos := fyne.NewPos(0, c.menuHeight())
	if c.Padded() {
		contentPos = contentPos.Add(fyne.NewPos(theme.Padding(), theme.Padding()))
	}
	return contentPos
}

func (c *glCanvas) contentSize(canvasSize fyne.Size) fyne.Size {
	contentSize := fyne.NewSize(canvasSize.Width, canvasSize.Height-c.menuHeight())
	if c.Padded() {
		pad := theme.Padding() * 2
		contentSize = contentSize.Subtract(fyne.NewSize(pad, pad))
	}
	return contentSize
}

<<<<<<< HEAD
func (c *glCanvas) ensureMinSize() bool {
	if c.Content() == nil {
		return false
	}
	var lastParent fyne.CanvasObject

	windowNeedsMinSizeUpdate := false
	ensureMinSize := func(node *renderCacheNode) {
		obj := node.obj
		cache.SetCanvasForObject(obj, c)

		if !obj.Visible() {
			return
		}
		minSize := obj.MinSize()
		minSizeChanged := node.minSize != minSize
		if minSizeChanged {
			objToLayout := obj
			node.minSize = minSize
			if node.parent != nil {
				objToLayout = node.parent.obj
			} else {
				windowNeedsMinSizeUpdate = true
				size := obj.Size()
				expectedSize := minSize.Max(size)
				if expectedSize != size && size != c.size {
					objToLayout = nil
					obj.Resize(expectedSize)
				}
			}

			if objToLayout != lastParent {
				updateLayout(lastParent)
				lastParent = objToLayout
			}
		}
	}
	c.walkTrees(nil, ensureMinSize)

	min := c.MinSize()
	c.RLock()
	shouldResize := windowNeedsMinSizeUpdate && (c.size.Width < min.Width || c.size.Height < min.Height)
	c.RUnlock()
	if shouldResize {
		c.Resize(c.Size().Max(c.MinSize()))
	}

	if lastParent != nil {
		c.RLock()
		updateLayout(lastParent)
		c.RUnlock()
	}
	return windowNeedsMinSizeUpdate
}

func (c *glCanvas) focusManager() *app.FocusManager {
	c.RLock()
	defer c.RUnlock()
	if focusMgr := c.overlays.TopFocusManager(); focusMgr != nil {
		return focusMgr
	}
	if c.isMenuActive() {
		return c.menuFocusMgr
	}
	return c.contentFocusMgr
}

func (c *glCanvas) isDirty() bool {
	c.dirtyMutex.Lock()
	defer c.dirtyMutex.Unlock()

	return c.dirty
}

func (c *glCanvas) isMenuActive() bool {
	return c.menu != nil && c.menu.(*MenuBar).IsActive()
}

=======
>>>>>>> bee2235b
func (c *glCanvas) menuHeight() float32 {
	switch c.menu {
	case nil:
		// no menu or native menu -> does not consume space on the canvas
		return 0
	default:
		return c.menu.MinSize().Height
	}
}

func (c *glCanvas) overlayChanged() {
	c.SetDirty(true)
}

func (c *glCanvas) paint(size fyne.Size) {
	clips := &internal.ClipStack{}
	if c.Content() == nil {
		return
	}
	c.SetDirty(false)
	c.Painter().Clear()

	paint := func(node *common.RenderCacheNode, pos fyne.Position) {
		obj := node.Obj()
		if _, ok := obj.(fyne.Scrollable); ok {
			inner := clips.Push(pos, obj.Size())
			c.Painter().StartClipping(inner.Rect())
		}
		c.Painter().Paint(obj, pos, size)
	}
	afterPaint := func(node *common.RenderCacheNode) {
		if _, ok := node.Obj().(fyne.Scrollable); ok {
			clips.Pop()
			if top := clips.Top(); top != nil {
				c.Painter().StartClipping(top.Rect())
			} else {
				c.Painter().StopClipping()

			}
		}
	}

	c.WalkTrees(paint, afterPaint)
}

func (c *glCanvas) setContent(content fyne.CanvasObject) {
	c.content = content
<<<<<<< HEAD
	c.contentTree = &renderCacheTree{root: &renderCacheNode{obj: c.content}}
	var focused fyne.Focusable
	if c.contentFocusMgr != nil {
		focused = c.contentFocusMgr.Focused() // keep old focus if possible
	}
	c.contentFocusMgr = app.NewFocusManager(c.content)
	if focused != nil {
		c.contentFocusMgr.Focus(focused)
	}
}

func (c *glCanvas) setDirty(dirty bool) {
	c.dirtyMutex.Lock()
	c.dirty = dirty
	c.dirtyMutex.Unlock()
	if dirty {
		cache.NotifyCanvasRefresh()
	}
=======
	c.SetContentTreeAndFocusMgr(content)
>>>>>>> bee2235b
}

func (c *glCanvas) setMenuOverlay(b fyne.CanvasObject) {
	c.menu = b
	c.SetMenuTreeAndFocusMgr(b)

	if c.menu != nil && !c.size.IsZero() {
		c.content.Resize(c.contentSize(c.size))
		c.content.Move(c.contentPos())

		c.menu.Refresh()
		c.menu.Resize(fyne.NewSize(c.size.Width, c.menu.MinSize().Height))
	}
}

func (c *glCanvas) applyThemeOutOfTreeObjects() {
	c.RLock()
	menu := c.menu
	padded := c.padded
	c.RUnlock()
	if menu != nil {
		app.ApplyThemeTo(menu, c) // Ensure our menu gets the theme change message as it's out-of-tree
	}

	c.SetPadded(padded) // refresh the padding for potential theme differences
}

func newCanvas() *glCanvas {
	c := &glCanvas{scale: 1.0, texScale: 1.0}
	c.Initialize(c, 4096, c.overlayChanged)
	c.setContent(&canvas.Rectangle{FillColor: theme.BackgroundColor()})
	c.padded = true
	return c
}<|MERGE_RESOLUTION|>--- conflicted
+++ resolved
@@ -248,87 +248,6 @@
 	return contentSize
 }
 
-<<<<<<< HEAD
-func (c *glCanvas) ensureMinSize() bool {
-	if c.Content() == nil {
-		return false
-	}
-	var lastParent fyne.CanvasObject
-
-	windowNeedsMinSizeUpdate := false
-	ensureMinSize := func(node *renderCacheNode) {
-		obj := node.obj
-		cache.SetCanvasForObject(obj, c)
-
-		if !obj.Visible() {
-			return
-		}
-		minSize := obj.MinSize()
-		minSizeChanged := node.minSize != minSize
-		if minSizeChanged {
-			objToLayout := obj
-			node.minSize = minSize
-			if node.parent != nil {
-				objToLayout = node.parent.obj
-			} else {
-				windowNeedsMinSizeUpdate = true
-				size := obj.Size()
-				expectedSize := minSize.Max(size)
-				if expectedSize != size && size != c.size {
-					objToLayout = nil
-					obj.Resize(expectedSize)
-				}
-			}
-
-			if objToLayout != lastParent {
-				updateLayout(lastParent)
-				lastParent = objToLayout
-			}
-		}
-	}
-	c.walkTrees(nil, ensureMinSize)
-
-	min := c.MinSize()
-	c.RLock()
-	shouldResize := windowNeedsMinSizeUpdate && (c.size.Width < min.Width || c.size.Height < min.Height)
-	c.RUnlock()
-	if shouldResize {
-		c.Resize(c.Size().Max(c.MinSize()))
-	}
-
-	if lastParent != nil {
-		c.RLock()
-		updateLayout(lastParent)
-		c.RUnlock()
-	}
-	return windowNeedsMinSizeUpdate
-}
-
-func (c *glCanvas) focusManager() *app.FocusManager {
-	c.RLock()
-	defer c.RUnlock()
-	if focusMgr := c.overlays.TopFocusManager(); focusMgr != nil {
-		return focusMgr
-	}
-	if c.isMenuActive() {
-		return c.menuFocusMgr
-	}
-	return c.contentFocusMgr
-}
-
-func (c *glCanvas) isDirty() bool {
-	c.dirtyMutex.Lock()
-	defer c.dirtyMutex.Unlock()
-
-	return c.dirty
-}
-
-func (c *glCanvas) isMenuActive() bool {
-	return c.menu != nil && c.menu.(*MenuBar).IsActive()
-}
-
-=======
->>>>>>> bee2235b
 func (c *glCanvas) menuHeight() float32 {
 	switch c.menu {
 	case nil:
@@ -376,28 +295,7 @@
 
 func (c *glCanvas) setContent(content fyne.CanvasObject) {
 	c.content = content
-<<<<<<< HEAD
-	c.contentTree = &renderCacheTree{root: &renderCacheNode{obj: c.content}}
-	var focused fyne.Focusable
-	if c.contentFocusMgr != nil {
-		focused = c.contentFocusMgr.Focused() // keep old focus if possible
-	}
-	c.contentFocusMgr = app.NewFocusManager(c.content)
-	if focused != nil {
-		c.contentFocusMgr.Focus(focused)
-	}
-}
-
-func (c *glCanvas) setDirty(dirty bool) {
-	c.dirtyMutex.Lock()
-	c.dirty = dirty
-	c.dirtyMutex.Unlock()
-	if dirty {
-		cache.NotifyCanvasRefresh()
-	}
-=======
 	c.SetContentTreeAndFocusMgr(content)
->>>>>>> bee2235b
 }
 
 func (c *glCanvas) setMenuOverlay(b fyne.CanvasObject) {
