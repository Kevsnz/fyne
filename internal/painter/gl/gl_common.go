package gl

import (
	"image"

	"fyne.io/fyne"
	"fyne.io/fyne/canvas"
	"fyne.io/fyne/internal/painter"
	"fyne.io/fyne/theme"
	"fyne.io/fyne/widget"

	"github.com/goki/freetype"
	"github.com/goki/freetype/truetype"
	"github.com/srwiley/rasterx"
	"golang.org/x/image/font"
	"golang.org/x/image/math/fixed"
)

var textures = make(map[fyne.CanvasObject]Texture)

const vectorPad = 10

func getTexture(object fyne.CanvasObject, creator func(canvasObject fyne.CanvasObject) Texture) Texture {
	texture, ok := textures[object]

	if !ok {
		texture = creator(object)
		textures[object] = texture
	}
	return texture
}

func (p *glPainter) newGlCircleTexture(obj fyne.CanvasObject) Texture {
	circle := obj.(*canvas.Circle)
	radius := fyne.Min(circle.Size().Width, circle.Size().Height) / 2

	width := p.textureScaleInt(circle.Size().Width + vectorPad*2)
	height := p.textureScaleInt(circle.Size().Height + vectorPad*2)
	stroke := circle.StrokeWidth * p.canvas.Scale() * p.texScale

	raw := image.NewRGBA(image.Rect(0, 0, width, height))
	scanner := rasterx.NewScannerGV(circle.Size().Width, circle.Size().Height, raw, raw.Bounds())

	if circle.FillColor != nil {
		filler := rasterx.NewFiller(width, height, scanner)
		filler.SetColor(circle.FillColor)
		rasterx.AddCircle(float64(width/2), float64(height/2), float64(p.textureScaleInt(radius)), filler)
		filler.Draw()
	}

	dasher := rasterx.NewDasher(width, height, scanner)
	dasher.SetColor(circle.StrokeColor)
	dasher.SetStroke(fixed.Int26_6(float64(stroke)*64), 0, nil, nil, nil, 0, nil, 0)
	rasterx.AddCircle(float64(width/2), float64(height/2), float64(p.textureScaleInt(radius)), dasher)
	dasher.Draw()

	return p.imgToTexture(raw)
}

func (p *glPainter) newGlLineTexture(obj fyne.CanvasObject) Texture {
	line := obj.(*canvas.Line)

	col := line.StrokeColor
	width := p.textureScaleInt(line.Size().Width + vectorPad*2)
	height := p.textureScaleInt(line.Size().Height + vectorPad*2)
	stroke := line.StrokeWidth * p.canvas.Scale() * p.texScale

	raw := image.NewRGBA(image.Rect(0, 0, width, height))
	scanner := rasterx.NewScannerGV(line.Size().Width, line.Size().Height, raw, raw.Bounds())
	dasher := rasterx.NewDasher(width, height, scanner)
	dasher.SetColor(col)
	dasher.SetStroke(fixed.Int26_6(float64(stroke)*64), 0, nil, nil, nil, 0, nil, 0)
	p1x, p1y := p.textureScaleInt(line.Position1.X-line.Position().X+vectorPad), p.textureScaleInt(line.Position1.Y-line.Position().Y+vectorPad)
	p2x, p2y := p.textureScaleInt(line.Position2.X-line.Position().X+vectorPad), p.textureScaleInt(line.Position2.Y-line.Position().Y+vectorPad)

	dasher.Start(rasterx.ToFixedP(float64(p1x), float64(p1y)))
	dasher.Line(rasterx.ToFixedP(float64(p2x), float64(p2y)))
	dasher.Stop(true)
	dasher.Draw()

	return p.imgToTexture(raw)
}

func (p *glPainter) newGlRectTexture(rect fyne.CanvasObject) Texture {
	col := theme.BackgroundColor()
	if wid, ok := rect.(fyne.Widget); ok {
		widCol := widget.Renderer(wid).BackgroundColor()
		if widCol != nil {
			col = widCol
		}
	} else if rect, ok := rect.(*canvas.Rectangle); ok {
		if rect.FillColor != nil {
			col = rect.FillColor
		}
	}

	return p.imgToTexture(image.NewUniform(col))
}

func (p *glPainter) newGlTextTexture(obj fyne.CanvasObject) Texture {
	text := obj.(*canvas.Text)

	bounds := text.MinSize()
	width := p.textureScaleInt(bounds.Width)
	height := p.textureScaleInt(bounds.Height)
	img := image.NewRGBA(image.Rect(0, 0, width, height))

	var opts truetype.Options
	fontSize := float64(text.TextSize) * float64(p.canvas.Scale())
	opts.Size = fontSize
	opts.DPI = float64(painter.TextDPI * p.texScale)
	face := painter.CachedFontFace(text.TextStyle, &opts)

	d := font.Drawer{}
	d.Dst = img
	d.Src = &image.Uniform{C: text.Color}
	d.Face = face
	d.Dot = freetype.Pt(0, height-face.Metrics().Descent.Ceil())
	d.DrawString(text.Text)

	return p.imgToTexture(img)
}

func (p *glPainter) newGlImageTexture(obj fyne.CanvasObject) Texture {
	img := obj.(*canvas.Image)

	width := p.textureScaleInt(img.Size().Width)
	height := p.textureScaleInt(img.Size().Height)
<<<<<<< HEAD
	if width <= 0 || height <= 0 {
		return NoTexture
	}

	switch {
	case img.File != "" || img.Resource != nil:
		var file io.Reader
		var name string
		if img.Resource != nil {
			name = img.Resource.Name()
			file = bytes.NewReader(img.Resource.Content())
		} else {
			name = img.File
			handle, _ := os.Open(img.File)
			defer handle.Close()
			file = handle
		}

		if strings.ToLower(filepath.Ext(name)) == ".svg" {
			tex := svgCacheGet(img.Resource, width, height)
			if tex == nil {
				// Not in cache, so load the item and add to cache

				icon, err := oksvg.ReadIconStream(file)
				if err != nil {
					fyne.LogError("SVG Load error:", err)

					return NoTexture
				}
				icon.SetTarget(0, 0, float64(width), float64(height))

				w, h := int(icon.ViewBox.W), int(icon.ViewBox.H)
				// this is used by our render code, so let's set it to the file aspect
				aspects[img.Resource] = float32(w) / float32(h)
				// if the image specifies it should be original size we need at least that many pixels on screen
				if img.FillMode == canvas.ImageFillOriginal {
					p.checkImageMinSize(img, w, h)
				}

				tex = image.NewRGBA(image.Rect(0, 0, width, height))
				scanner := rasterx.NewScannerGV(w, h, tex, tex.Bounds())
				raster := rasterx.NewDasher(width, height, scanner)

				icon.Draw(raster, 1)
				svgCachePut(img.Resource, tex, width, height)
			}

			return p.imgToTexture(tex)
		}

		pixels, _, err := image.Decode(file)

		if err != nil {
			fyne.LogError("image err", err)

			return NoTexture
		}
		origSize := pixels.Bounds().Size()
		// this is used by our render code, so let's set it to the file aspect
		aspects[img] = float32(origSize.X) / float32(origSize.Y)
		// if the image specifies it should be original size we need at least that many pixels on screen
		if img.FillMode == canvas.ImageFillOriginal {
			p.checkImageMinSize(img, origSize.X, origSize.Y)
		}

		tex := image.NewRGBA(image.Rect(0, 0, pixels.Bounds().Dx(), pixels.Bounds().Dy()))
		draw.Draw(tex, tex.Bounds(), pixels, pixels.Bounds().Min, draw.Src)

		return p.imgToTexture(tex)
	case img.Image != nil:
		origSize := img.Image.Bounds().Size()
		// this is used by our render code, so let's set it to the file aspect
		aspects[img] = float32(origSize.X) / float32(origSize.Y)
		// if the image specifies it should be original size we need at least that many pixels on screen
		if img.FillMode == canvas.ImageFillOriginal {
			p.checkImageMinSize(img, origSize.X, origSize.Y)
		}

		tex := image.NewRGBA(image.Rect(0, 0, origSize.X, origSize.Y))
		draw.Draw(tex, tex.Bounds(), img.Image, img.Image.Bounds().Min, draw.Src)

		return p.imgToTexture(tex)
	default:
		return p.imgToTexture(image.NewRGBA(image.Rect(0, 0, 1, 1)))
	}
}

func (p *glPainter) checkImageMinSize(img *canvas.Image, pixX, pixY int) {
	pixSize := fyne.NewSize(unscaleInt(p.canvas, pixX), unscaleInt(p.canvas, pixY))

	if img.MinSize() != pixSize {
		img.SetMinSize(pixSize)
		canvas.Refresh(img) // force the initial size to be respected
	}
=======
	tex := painter.PaintImage(img, p.canvas, width, height)
	if tex == nil {
		return 0
	}

	return p.imgToTexture(tex)
>>>>>>> ce902dd0
}

func (p *glPainter) newGlRasterTexture(obj fyne.CanvasObject) Texture {
	rast := obj.(*canvas.Raster)

	width := p.textureScaleInt(rast.Size().Width)
	height := p.textureScaleInt(rast.Size().Height)

	return p.imgToTexture(rast.Generator(width, height))
}

func (p *glPainter) newGlLinearGradientTexture(obj fyne.CanvasObject) Texture {
	gradient := obj.(*canvas.LinearGradient)

	width := p.textureScaleInt(gradient.Size().Width)
	height := p.textureScaleInt(gradient.Size().Height)

	return p.imgToTexture(gradient.Generate(width, height))
}

func (p *glPainter) newGlRadialGradientTexture(obj fyne.CanvasObject) Texture {
	gradient := obj.(*canvas.RadialGradient)

	width := p.textureScaleInt(gradient.Size().Width)
	height := p.textureScaleInt(gradient.Size().Height)

	return p.imgToTexture(gradient.Generate(width, height))
}<|MERGE_RESOLUTION|>--- conflicted
+++ resolved
@@ -126,109 +126,13 @@
 
 	width := p.textureScaleInt(img.Size().Width)
 	height := p.textureScaleInt(img.Size().Height)
-<<<<<<< HEAD
-	if width <= 0 || height <= 0 {
+
+	tex := painter.PaintImage(img, p.canvas, width, height)
+	if tex == nil {
 		return NoTexture
 	}
 
-	switch {
-	case img.File != "" || img.Resource != nil:
-		var file io.Reader
-		var name string
-		if img.Resource != nil {
-			name = img.Resource.Name()
-			file = bytes.NewReader(img.Resource.Content())
-		} else {
-			name = img.File
-			handle, _ := os.Open(img.File)
-			defer handle.Close()
-			file = handle
-		}
-
-		if strings.ToLower(filepath.Ext(name)) == ".svg" {
-			tex := svgCacheGet(img.Resource, width, height)
-			if tex == nil {
-				// Not in cache, so load the item and add to cache
-
-				icon, err := oksvg.ReadIconStream(file)
-				if err != nil {
-					fyne.LogError("SVG Load error:", err)
-
-					return NoTexture
-				}
-				icon.SetTarget(0, 0, float64(width), float64(height))
-
-				w, h := int(icon.ViewBox.W), int(icon.ViewBox.H)
-				// this is used by our render code, so let's set it to the file aspect
-				aspects[img.Resource] = float32(w) / float32(h)
-				// if the image specifies it should be original size we need at least that many pixels on screen
-				if img.FillMode == canvas.ImageFillOriginal {
-					p.checkImageMinSize(img, w, h)
-				}
-
-				tex = image.NewRGBA(image.Rect(0, 0, width, height))
-				scanner := rasterx.NewScannerGV(w, h, tex, tex.Bounds())
-				raster := rasterx.NewDasher(width, height, scanner)
-
-				icon.Draw(raster, 1)
-				svgCachePut(img.Resource, tex, width, height)
-			}
-
-			return p.imgToTexture(tex)
-		}
-
-		pixels, _, err := image.Decode(file)
-
-		if err != nil {
-			fyne.LogError("image err", err)
-
-			return NoTexture
-		}
-		origSize := pixels.Bounds().Size()
-		// this is used by our render code, so let's set it to the file aspect
-		aspects[img] = float32(origSize.X) / float32(origSize.Y)
-		// if the image specifies it should be original size we need at least that many pixels on screen
-		if img.FillMode == canvas.ImageFillOriginal {
-			p.checkImageMinSize(img, origSize.X, origSize.Y)
-		}
-
-		tex := image.NewRGBA(image.Rect(0, 0, pixels.Bounds().Dx(), pixels.Bounds().Dy()))
-		draw.Draw(tex, tex.Bounds(), pixels, pixels.Bounds().Min, draw.Src)
-
-		return p.imgToTexture(tex)
-	case img.Image != nil:
-		origSize := img.Image.Bounds().Size()
-		// this is used by our render code, so let's set it to the file aspect
-		aspects[img] = float32(origSize.X) / float32(origSize.Y)
-		// if the image specifies it should be original size we need at least that many pixels on screen
-		if img.FillMode == canvas.ImageFillOriginal {
-			p.checkImageMinSize(img, origSize.X, origSize.Y)
-		}
-
-		tex := image.NewRGBA(image.Rect(0, 0, origSize.X, origSize.Y))
-		draw.Draw(tex, tex.Bounds(), img.Image, img.Image.Bounds().Min, draw.Src)
-
-		return p.imgToTexture(tex)
-	default:
-		return p.imgToTexture(image.NewRGBA(image.Rect(0, 0, 1, 1)))
-	}
-}
-
-func (p *glPainter) checkImageMinSize(img *canvas.Image, pixX, pixY int) {
-	pixSize := fyne.NewSize(unscaleInt(p.canvas, pixX), unscaleInt(p.canvas, pixY))
-
-	if img.MinSize() != pixSize {
-		img.SetMinSize(pixSize)
-		canvas.Refresh(img) // force the initial size to be respected
-	}
-=======
-	tex := painter.PaintImage(img, p.canvas, width, height)
-	if tex == nil {
-		return 0
-	}
-
 	return p.imgToTexture(tex)
->>>>>>> ce902dd0
 }
 
 func (p *glPainter) newGlRasterTexture(obj fyne.CanvasObject) Texture {
