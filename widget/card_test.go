--- conflicted
+++ resolved
@@ -3,19 +3,14 @@
 import (
 	"image/color"
 	"testing"
-
-	"github.com/stretchr/testify/assert"
 
 	"fyne.io/fyne"
 	"fyne.io/fyne/canvas"
 	"fyne.io/fyne/test"
 	"fyne.io/fyne/theme"
 	"fyne.io/fyne/widget"
-<<<<<<< HEAD
 
 	"github.com/stretchr/testify/assert"
-=======
->>>>>>> 15ee8da3
 )
 
 func TestCard_SetImage(t *testing.T) {
@@ -53,20 +48,20 @@
 			icon:     nil,
 			content:  nil,
 			want: `
-				<canvas padded size="88x54">
-					<content>
-						<widget pos="4,4" size="80x46" type="*widget.Card">
-							<widget pos="2,2" size="76x42" type="*widget.Shadow">
-								<radialGradient centerOffset="0.5,0.5" pos="-1,-1" size="1x1" startColor="shadow"/>
-								<linearGradient endColor="shadow" pos="0,-1" size="76x1"/>
-								<radialGradient centerOffset="-0.5,0.5" pos="76,-1" size="1x1" startColor="shadow"/>
-								<linearGradient angle="270" pos="76,0" size="1x42" startColor="shadow"/>
-								<radialGradient centerOffset="-0.5,-0.5" pos="76,42" size="1x1" startColor="shadow"/>
-								<linearGradient pos="0,42" size="76x1" startColor="shadow"/>
-								<radialGradient centerOffset="0.5,-0.5" pos="-1,42" size="1x1" startColor="shadow"/>
-								<linearGradient angle="270" endColor="shadow" pos="-1,0" size="1x42"/>
-							</widget>
-							<text bold pos="10,6" size="60x34" textSize="23">Title</text>
+				<canvas padded size="88x62">
+					<content>
+						<widget pos="4,4" size="80x54" type="*widget.Card">
+							<widget pos="2,2" size="76x50" type="*widget.Shadow">
+								<radialGradient centerOffset="0.5,0.5" pos="-1,-1" size="1x1" startColor="shadow"/>
+								<linearGradient endColor="shadow" pos="0,-1" size="76x1"/>
+								<radialGradient centerOffset="-0.5,0.5" pos="76,-1" size="1x1" startColor="shadow"/>
+								<linearGradient angle="270" pos="76,0" size="1x50" startColor="shadow"/>
+								<radialGradient centerOffset="-0.5,-0.5" pos="76,50" size="1x1" startColor="shadow"/>
+								<linearGradient pos="0,50" size="76x1" startColor="shadow"/>
+								<radialGradient centerOffset="0.5,-0.5" pos="-1,50" size="1x1" startColor="shadow"/>
+								<linearGradient angle="270" endColor="shadow" pos="-1,0" size="1x50"/>
+							</widget>
+							<text bold pos="10,10" size="60x34" textSize="23">Title</text>
 							<text size="0x0"></text>
 						</widget>
 					</content>
@@ -79,21 +74,21 @@
 			icon:     nil,
 			content:  nil,
 			want: `
-				<canvas padded size="88x41">
-					<content>
-						<widget pos="4,4" size="80x33" type="*widget.Card">
-							<widget pos="2,2" size="76x29" type="*widget.Shadow">
-								<radialGradient centerOffset="0.5,0.5" pos="-1,-1" size="1x1" startColor="shadow"/>
-								<linearGradient endColor="shadow" pos="0,-1" size="76x1"/>
-								<radialGradient centerOffset="-0.5,0.5" pos="76,-1" size="1x1" startColor="shadow"/>
-								<linearGradient angle="270" pos="76,0" size="1x29" startColor="shadow"/>
-								<radialGradient centerOffset="-0.5,-0.5" pos="76,29" size="1x1" startColor="shadow"/>
-								<linearGradient pos="0,29" size="76x1" startColor="shadow"/>
-								<radialGradient centerOffset="0.5,-0.5" pos="-1,29" size="1x1" startColor="shadow"/>
-								<linearGradient angle="270" endColor="shadow" pos="-1,0" size="1x29"/>
+				<canvas padded size="88x49">
+					<content>
+						<widget pos="4,4" size="80x41" type="*widget.Card">
+							<widget pos="2,2" size="76x37" type="*widget.Shadow">
+								<radialGradient centerOffset="0.5,0.5" pos="-1,-1" size="1x1" startColor="shadow"/>
+								<linearGradient endColor="shadow" pos="0,-1" size="76x1"/>
+								<radialGradient centerOffset="-0.5,0.5" pos="76,-1" size="1x1" startColor="shadow"/>
+								<linearGradient angle="270" pos="76,0" size="1x37" startColor="shadow"/>
+								<radialGradient centerOffset="-0.5,-0.5" pos="76,37" size="1x1" startColor="shadow"/>
+								<linearGradient pos="0,37" size="76x1" startColor="shadow"/>
+								<radialGradient centerOffset="0.5,-0.5" pos="-1,37" size="1x1" startColor="shadow"/>
+								<linearGradient angle="270" endColor="shadow" pos="-1,0" size="1x37"/>
 							</widget>
 							<text bold size="0x0" textSize="23"></text>
-							<text pos="10,6" size="60x21">Subtitle</text>
+							<text pos="10,10" size="60x21">Subtitle</text>
 						</widget>
 					</content>
 				</canvas>
@@ -105,21 +100,21 @@
 			icon:     nil,
 			content:  nil,
 			want: `
-				<canvas padded size="88x83">
-					<content>
-						<widget pos="4,4" size="80x75" type="*widget.Card">
-							<widget pos="2,2" size="76x71" type="*widget.Shadow">
-								<radialGradient centerOffset="0.5,0.5" pos="-1,-1" size="1x1" startColor="shadow"/>
-								<linearGradient endColor="shadow" pos="0,-1" size="76x1"/>
-								<radialGradient centerOffset="-0.5,0.5" pos="76,-1" size="1x1" startColor="shadow"/>
-								<linearGradient angle="270" pos="76,0" size="1x71" startColor="shadow"/>
-								<radialGradient centerOffset="-0.5,-0.5" pos="76,71" size="1x1" startColor="shadow"/>
-								<linearGradient pos="0,71" size="76x1" startColor="shadow"/>
-								<radialGradient centerOffset="0.5,-0.5" pos="-1,71" size="1x1" startColor="shadow"/>
-								<linearGradient angle="270" endColor="shadow" pos="-1,0" size="1x71"/>
-							</widget>
-							<text bold pos="10,6" size="60x34" textSize="23">Title</text>
-							<text pos="10,44" size="60x21">Subtitle</text>
+				<canvas padded size="88x87">
+					<content>
+						<widget pos="4,4" size="80x79" type="*widget.Card">
+							<widget pos="2,2" size="76x75" type="*widget.Shadow">
+								<radialGradient centerOffset="0.5,0.5" pos="-1,-1" size="1x1" startColor="shadow"/>
+								<linearGradient endColor="shadow" pos="0,-1" size="76x1"/>
+								<radialGradient centerOffset="-0.5,0.5" pos="76,-1" size="1x1" startColor="shadow"/>
+								<linearGradient angle="270" pos="76,0" size="1x75" startColor="shadow"/>
+								<radialGradient centerOffset="-0.5,-0.5" pos="76,75" size="1x1" startColor="shadow"/>
+								<linearGradient pos="0,75" size="76x1" startColor="shadow"/>
+								<radialGradient centerOffset="0.5,-0.5" pos="-1,75" size="1x1" startColor="shadow"/>
+								<linearGradient angle="270" endColor="shadow" pos="-1,0" size="1x75"/>
+							</widget>
+							<text bold pos="10,10" size="60x34" textSize="23">Title</text>
+							<text pos="10,48" size="60x21">Subtitle</text>
 						</widget>
 					</content>
 				</canvas>
@@ -131,21 +126,21 @@
 			icon:     canvas.NewImageFromResource(theme.FyneLogo()),
 			content:  nil,
 			want: `
-				<canvas padded size="88x211">
-					<content>
-						<widget pos="4,4" size="80x203" type="*widget.Card">
-							<widget pos="2,2" size="76x199" type="*widget.Shadow">
-								<radialGradient centerOffset="0.5,0.5" pos="-1,-1" size="1x1" startColor="shadow"/>
-								<linearGradient endColor="shadow" pos="0,-1" size="76x1"/>
-								<radialGradient centerOffset="-0.5,0.5" pos="76,-1" size="1x1" startColor="shadow"/>
-								<linearGradient angle="270" pos="76,0" size="1x199" startColor="shadow"/>
-								<radialGradient centerOffset="-0.5,-0.5" pos="76,199" size="1x1" startColor="shadow"/>
-								<linearGradient pos="0,199" size="76x1" startColor="shadow"/>
-								<radialGradient centerOffset="0.5,-0.5" pos="-1,199" size="1x1" startColor="shadow"/>
-								<linearGradient angle="270" endColor="shadow" pos="-1,0" size="1x199"/>
-							</widget>
-							<text bold pos="10,134" size="60x34" textSize="23">Title</text>
-							<text pos="10,172" size="60x21">Subtitle</text>
+				<canvas padded size="88x215">
+					<content>
+						<widget pos="4,4" size="80x207" type="*widget.Card">
+							<widget pos="2,2" size="76x203" type="*widget.Shadow">
+								<radialGradient centerOffset="0.5,0.5" pos="-1,-1" size="1x1" startColor="shadow"/>
+								<linearGradient endColor="shadow" pos="0,-1" size="76x1"/>
+								<radialGradient centerOffset="-0.5,0.5" pos="76,-1" size="1x1" startColor="shadow"/>
+								<linearGradient angle="270" pos="76,0" size="1x203" startColor="shadow"/>
+								<radialGradient centerOffset="-0.5,-0.5" pos="76,203" size="1x1" startColor="shadow"/>
+								<linearGradient pos="0,203" size="76x1" startColor="shadow"/>
+								<radialGradient centerOffset="0.5,-0.5" pos="-1,203" size="1x1" startColor="shadow"/>
+								<linearGradient angle="270" endColor="shadow" pos="-1,0" size="1x203"/>
+							</widget>
+							<text bold pos="10,138" size="60x34" textSize="23">Title</text>
+							<text pos="10,176" size="60x21">Subtitle</text>
 							<image pos="2,2" rsc="fyneLogo" size="76x128"/>
 						</widget>
 					</content>
@@ -183,135 +178,111 @@
 			title:    "",
 			subtitle: "",
 			icon:     nil,
-<<<<<<< HEAD
-			content:  widget.NewHyperlink("link", nil),
-			want: `
-				<canvas padded size="88x57">
-					<content>
-						<widget pos="4,4" size="80x49" type="*widget.Card">
-							<widget pos="2,2" size="76x45" type="*widget.Shadow">
-								<radialGradient centerOffset="0.5,0.5" pos="-1,-1" size="1x1" startColor="shadow"/>
-								<linearGradient endColor="shadow" pos="0,-1" size="76x1"/>
-								<radialGradient centerOffset="-0.5,0.5" pos="76,-1" size="1x1" startColor="shadow"/>
-								<linearGradient angle="270" pos="76,0" size="1x45" startColor="shadow"/>
-								<radialGradient centerOffset="-0.5,-0.5" pos="76,45" size="1x1" startColor="shadow"/>
-								<linearGradient pos="0,45" size="76x1" startColor="shadow"/>
-								<radialGradient centerOffset="0.5,-0.5" pos="-1,45" size="1x1" startColor="shadow"/>
-								<linearGradient angle="270" endColor="shadow" pos="-1,0" size="1x45"/>
+			content:  newContentRect(),
+			want: `
+				<canvas padded size="88x30">
+					<content>
+						<widget pos="4,4" size="80x22" type="*widget.Card">
+							<widget pos="2,2" size="76x18" type="*widget.Shadow">
+								<radialGradient centerOffset="0.5,0.5" pos="-1,-1" size="1x1" startColor="shadow"/>
+								<linearGradient endColor="shadow" pos="0,-1" size="76x1"/>
+								<radialGradient centerOffset="-0.5,0.5" pos="76,-1" size="1x1" startColor="shadow"/>
+								<linearGradient angle="270" pos="76,0" size="1x18" startColor="shadow"/>
+								<radialGradient centerOffset="-0.5,-0.5" pos="76,18" size="1x1" startColor="shadow"/>
+								<linearGradient pos="0,18" size="76x1" startColor="shadow"/>
+								<radialGradient centerOffset="0.5,-0.5" pos="-1,18" size="1x1" startColor="shadow"/>
+								<linearGradient angle="270" endColor="shadow" pos="-1,0" size="1x18"/>
 							</widget>
 							<text bold size="0x0" textSize="23"></text>
 							<text size="0x0"></text>
-							<widget pos="6,10" size="68x23" type="*widget.Hyperlink">
-								<text color="hyperlink" pos="4,4" size="60x21">link</text>
-							</widget>
-						</widget>
-					</content>
-				</canvas>
-			`,
-=======
-			content:  newContentRect(),
->>>>>>> 15ee8da3
+							<rectangle fillColor="rgba(102,102,102,255)" pos="6,6" size="68x10" strokeColor="rgba(0,0,0,255)" strokeWidth="2"/>
+						</widget>
+					</content>
+				</canvas>
+			`,
 		},
 		"title_content": {
 			title:    "Hello",
 			subtitle: "",
 			icon:     nil,
-<<<<<<< HEAD
-			content:  widget.NewHyperlink("link", nil),
-			want: `
-				<canvas padded size="93x91">
-					<content>
-						<widget pos="4,4" size="85x83" type="*widget.Card">
-							<widget pos="2,2" size="81x79" type="*widget.Shadow">
+			content:  newContentRect(),
+			want: `
+				<canvas padded size="93x80">
+					<content>
+						<widget pos="4,4" size="85x72" type="*widget.Card">
+							<widget pos="2,2" size="81x68" type="*widget.Shadow">
 								<radialGradient centerOffset="0.5,0.5" pos="-1,-1" size="1x1" startColor="shadow"/>
 								<linearGradient endColor="shadow" pos="0,-1" size="81x1"/>
 								<radialGradient centerOffset="-0.5,0.5" pos="81,-1" size="1x1" startColor="shadow"/>
-								<linearGradient angle="270" pos="81,0" size="1x79" startColor="shadow"/>
-								<radialGradient centerOffset="-0.5,-0.5" pos="81,79" size="1x1" startColor="shadow"/>
-								<linearGradient pos="0,79" size="81x1" startColor="shadow"/>
-								<radialGradient centerOffset="0.5,-0.5" pos="-1,79" size="1x1" startColor="shadow"/>
-								<linearGradient angle="270" endColor="shadow" pos="-1,0" size="1x79"/>
-							</widget>
-							<text bold pos="10,6" size="65x34" textSize="23">Hello</text>
-							<text size="0x0"></text>
-							<widget pos="6,48" size="73x19" type="*widget.Hyperlink">
-								<text color="hyperlink" pos="4,4" size="65x21">link</text>
-							</widget>
-						</widget>
-					</content>
-				</canvas>
-			`,
-=======
-			content:  newContentRect(),
->>>>>>> 15ee8da3
+								<linearGradient angle="270" pos="81,0" size="1x68" startColor="shadow"/>
+								<radialGradient centerOffset="-0.5,-0.5" pos="81,68" size="1x1" startColor="shadow"/>
+								<linearGradient pos="0,68" size="81x1" startColor="shadow"/>
+								<radialGradient centerOffset="0.5,-0.5" pos="-1,68" size="1x1" startColor="shadow"/>
+								<linearGradient angle="270" endColor="shadow" pos="-1,0" size="1x68"/>
+							</widget>
+							<text bold pos="10,10" size="65x34" textSize="23">Hello</text>
+							<text size="0x0"></text>
+							<rectangle fillColor="rgba(102,102,102,255)" pos="6,56" size="73x10" strokeColor="rgba(0,0,0,255)" strokeWidth="2"/>
+						</widget>
+					</content>
+				</canvas>
+			`,
 		},
 		"image_content": {
 			title:    "",
 			subtitle: "",
 			icon:     canvas.NewImageFromResource(theme.FyneLogo()),
-<<<<<<< HEAD
-			content:  widget.NewHyperlink("link", nil),
-			want: `
-				<canvas padded size="88x185">
-					<content>
-						<widget pos="4,4" size="80x177" type="*widget.Card">
-							<widget pos="2,2" size="76x173" type="*widget.Shadow">
-								<radialGradient centerOffset="0.5,0.5" pos="-1,-1" size="1x1" startColor="shadow"/>
-								<linearGradient endColor="shadow" pos="0,-1" size="76x1"/>
-								<radialGradient centerOffset="-0.5,0.5" pos="76,-1" size="1x1" startColor="shadow"/>
-								<linearGradient angle="270" pos="76,0" size="1x173" startColor="shadow"/>
-								<radialGradient centerOffset="-0.5,-0.5" pos="76,173" size="1x1" startColor="shadow"/>
-								<linearGradient pos="0,173" size="76x1" startColor="shadow"/>
-								<radialGradient centerOffset="0.5,-0.5" pos="-1,173" size="1x1" startColor="shadow"/>
-								<linearGradient angle="270" endColor="shadow" pos="-1,0" size="1x173"/>
+			content:  newContentRect(),
+			want: `
+				<canvas padded size="88x158">
+					<content>
+						<widget pos="4,4" size="80x150" type="*widget.Card">
+							<widget pos="2,2" size="76x146" type="*widget.Shadow">
+								<radialGradient centerOffset="0.5,0.5" pos="-1,-1" size="1x1" startColor="shadow"/>
+								<linearGradient endColor="shadow" pos="0,-1" size="76x1"/>
+								<radialGradient centerOffset="-0.5,0.5" pos="76,-1" size="1x1" startColor="shadow"/>
+								<linearGradient angle="270" pos="76,0" size="1x146" startColor="shadow"/>
+								<radialGradient centerOffset="-0.5,-0.5" pos="76,146" size="1x1" startColor="shadow"/>
+								<linearGradient pos="0,146" size="76x1" startColor="shadow"/>
+								<radialGradient centerOffset="0.5,-0.5" pos="-1,146" size="1x1" startColor="shadow"/>
+								<linearGradient angle="270" endColor="shadow" pos="-1,0" size="1x146"/>
 							</widget>
 							<text bold size="0x0" textSize="23"></text>
 							<text size="0x0"></text>
 							<image pos="2,2" rsc="fyneLogo" size="76x128"/>
-							<widget pos="6,138" size="68x23" type="*widget.Hyperlink">
-								<text color="hyperlink" pos="4,4" size="60x21">link</text>
-							</widget>
-						</widget>
-					</content>
-				</canvas>
-			`,
-=======
-			content:  newContentRect(),
->>>>>>> 15ee8da3
+							<rectangle fillColor="rgba(102,102,102,255)" pos="6,134" size="68x10" strokeColor="rgba(0,0,0,255)" strokeWidth="2"/>
+						</widget>
+					</content>
+				</canvas>
+			`,
 		},
 		"all_items": {
 			title:    "Longer title",
 			subtitle: "subtitle with length",
 			icon:     canvas.NewImageFromResource(theme.FyneLogo()),
-<<<<<<< HEAD
-			content:  widget.NewHyperlink("link", nil),
-			want: `
-				<canvas padded size="174x240">
-					<content>
-						<widget pos="4,4" size="166x232" type="*widget.Card">
-							<widget pos="2,2" size="162x228" type="*widget.Shadow">
+			content:  newContentRect(),
+			want: `
+				<canvas padded size="174x233">
+					<content>
+						<widget pos="4,4" size="166x225" type="*widget.Card">
+							<widget pos="2,2" size="162x221" type="*widget.Shadow">
 								<radialGradient centerOffset="0.5,0.5" pos="-1,-1" size="1x1" startColor="shadow"/>
 								<linearGradient endColor="shadow" pos="0,-1" size="162x1"/>
 								<radialGradient centerOffset="-0.5,0.5" pos="162,-1" size="1x1" startColor="shadow"/>
-								<linearGradient angle="270" pos="162,0" size="1x228" startColor="shadow"/>
-								<radialGradient centerOffset="-0.5,-0.5" pos="162,228" size="1x1" startColor="shadow"/>
-								<linearGradient pos="0,228" size="162x1" startColor="shadow"/>
-								<radialGradient centerOffset="0.5,-0.5" pos="-1,228" size="1x1" startColor="shadow"/>
-								<linearGradient angle="270" endColor="shadow" pos="-1,0" size="1x228"/>
-							</widget>
-							<text bold pos="10,134" size="146x34" textSize="23">Longer title</text>
-							<text pos="10,172" size="146x21">subtitle with length</text>
+								<linearGradient angle="270" pos="162,0" size="1x221" startColor="shadow"/>
+								<radialGradient centerOffset="-0.5,-0.5" pos="162,221" size="1x1" startColor="shadow"/>
+								<linearGradient pos="0,221" size="162x1" startColor="shadow"/>
+								<radialGradient centerOffset="0.5,-0.5" pos="-1,221" size="1x1" startColor="shadow"/>
+								<linearGradient angle="270" endColor="shadow" pos="-1,0" size="1x221"/>
+							</widget>
+							<text bold pos="10,138" size="146x34" textSize="23">Longer title</text>
+							<text pos="10,176" size="146x21">subtitle with length</text>
 							<image pos="2,2" rsc="fyneLogo" size="162x128"/>
-							<widget pos="6,201" size="154x15" type="*widget.Hyperlink">
-								<text color="hyperlink" pos="4,4" size="146x21">link</text>
-							</widget>
-						</widget>
-					</content>
-				</canvas>
-			`,
-=======
-			content:  newContentRect(),
->>>>>>> 15ee8da3
+							<rectangle fillColor="rgba(102,102,102,255)" pos="6,209" size="154x10" strokeColor="rgba(0,0,0,255)" strokeWidth="2"/>
+						</widget>
+					</content>
+				</canvas>
+			`,
 		},
 	} {
 		t.Run(name, func(t *testing.T) {
@@ -325,15 +296,10 @@
 			window := test.NewWindow(card)
 			size := card.MinSize().Max(fyne.NewSize(80, 0)) // give a little width for image only tests
 			window.Resize(size.Add(fyne.NewSize(theme.Padding()*2, theme.Padding()*2)))
-<<<<<<< HEAD
-
-			test.AssertRendersToMarkup(t, tt.want, window.Canvas())
-=======
 			if tt.content != nil {
 				assert.Equal(t, 10, tt.content.Size().Height)
 			}
-			test.AssertImageMatches(t, "card/layout_"+name+".png", window.Canvas().Capture())
->>>>>>> 15ee8da3
+			test.AssertRendersToMarkup(t, tt.want, window.Canvas())
 
 			window.Close()
 		})
