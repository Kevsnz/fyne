package widget

import (
	"fmt"

	"fyne.io/fyne/v2"
	"fyne.io/fyne/v2/canvas"
	"fyne.io/fyne/v2/data/binding"
	"fyne.io/fyne/v2/driver/desktop"
	"fyne.io/fyne/v2/internal/widget"
	"fyne.io/fyne/v2/theme"
)

type checkRenderer struct {
	widget.BaseRenderer
	icon           *canvas.Image
	label          *canvas.Text
	focusIndicator *canvas.Circle
	check          *Check
}

// MinSize calculates the minimum size of a check.
// This is based on the contained text, the check icon and a standard amount of padding added.
func (c *checkRenderer) MinSize() fyne.Size {
	pad4 := theme.Padding() * 4
	min := c.label.MinSize().Add(fyne.NewSize(theme.IconInlineSize()+pad4, pad4))
	if c.check.Text != "" {
		min.Add(fyne.NewSize(theme.Padding(), 0))
	}

	return min
}

// Layout the components of the check widget
func (c *checkRenderer) Layout(size fyne.Size) {

	focusIndicatorSize := fyne.NewSize(theme.IconInlineSize()+theme.Padding()*2, theme.IconInlineSize()+theme.Padding()*2)
	c.focusIndicator.Resize(focusIndicatorSize)
	c.focusIndicator.Move(fyne.NewPos(theme.Padding()*0.5, (size.Height-focusIndicatorSize.Height)/2))

	offset := fyne.NewSize(focusIndicatorSize.Width, 0)

	labelSize := size.Subtract(offset)
	c.label.Resize(labelSize)
	c.label.Move(fyne.NewPos(offset.Width+theme.Padding(), 0))

	c.icon.Resize(fyne.NewSize(theme.IconInlineSize(), theme.IconInlineSize()))
	c.icon.Move(fyne.NewPos(theme.Padding()*1.5, (size.Height-theme.IconInlineSize())/2))
}

// applyTheme updates this Check to the current theme
func (c *checkRenderer) applyTheme() {
	c.label.Color = theme.ForegroundColor()
	c.label.TextSize = theme.TextSize()
	if c.check.disabled {
		c.label.Color = theme.DisabledColor()
	}
}

func (c *checkRenderer) Refresh() {
	c.check.propertyLock.RLock()
	c.applyTheme()
	c.updateLabel()
	c.updateResource()
	c.updateFocusIndicator()
	c.check.propertyLock.RUnlock()
	canvas.Refresh(c.check.super())
}

func (c *checkRenderer) updateLabel() {
	c.label.Text = c.check.Text
}

func (c *checkRenderer) updateResource() {
	res := theme.CheckButtonIcon()
	if c.check.Checked {
		res = theme.NewPrimaryThemedResource(theme.CheckButtonCheckedIcon())
	}
	if c.check.Disabled() {
		if c.check.Checked {
			res = theme.NewDisabledResource(theme.CheckButtonCheckedIcon())
		} else {
			res = theme.NewDisabledResource(res)
		}
	}
	c.icon.Resource = res
}

func (c *checkRenderer) updateFocusIndicator() {
	if c.check.Disabled() {
		c.focusIndicator.FillColor = theme.BackgroundColor()
	} else if c.check.focused {
		c.focusIndicator.FillColor = theme.FocusColor()
	} else if c.check.hovered {
		c.focusIndicator.FillColor = theme.HoverColor()
	} else {
		c.focusIndicator.FillColor = theme.BackgroundColor()
	}
}

// Check widget has a text label and a checked (or unchecked) icon and triggers an event func when toggled
type Check struct {
	DisableableWidget
	Text    string
	Checked bool

	OnChanged func(bool) `json:"-"`

	focused bool
	hovered bool

	binder basicBinder
}

// Bind connects the specified data source to this Check.
// The current value will be displayed and any changes in the data will cause the widget to update.
// User interactions with this Check will set the value into the data source.
//
// Since: 2.0
func (c *Check) Bind(data binding.Bool) {
	c.binder.SetCallback(c.updateFromData)
	c.binder.Bind(data)

	c.OnChanged = func(_ bool) {
		c.binder.CallWithData(c.writeData)
	}
}

// SetChecked sets the the checked state and refreshes widget
func (c *Check) SetChecked(checked bool) {
	if checked == c.Checked {
		return
	}

	c.Checked = checked

	if c.OnChanged != nil {
		c.OnChanged(c.Checked)
	}

	c.Refresh()
}

// Hide this widget, if it was previously visible
func (c *Check) Hide() {
	if c.focused {
		c.FocusLost()
		fyne.CurrentApp().Driver().CanvasForObject(c).Focus(nil)
	}

	c.BaseWidget.Hide()
}

// MouseIn is called when a desktop pointer enters the widget
func (c *Check) MouseIn(*desktop.MouseEvent) {
	if c.Disabled() {
		return
	}
	c.hovered = true
	c.Refresh()
}

// MouseOut is called when a desktop pointer exits the widget
func (c *Check) MouseOut() {
	c.hovered = false
	c.Refresh()
}

// MouseMoved is called when a desktop pointer hovers over the widget
func (c *Check) MouseMoved(*desktop.MouseEvent) {
}

// Tapped is called when a pointer tapped event is captured and triggers any change handler
func (c *Check) Tapped(*fyne.PointEvent) {
	if !c.focused && !fyne.CurrentDevice().IsMobile() {
		fyne.CurrentApp().Driver().CanvasForObject(c.super()).Focus(c.super().(fyne.Focusable))
	}
	if !c.Disabled() {
		c.SetChecked(!c.Checked)
	}
}

// MinSize returns the size that this widget should not shrink below
func (c *Check) MinSize() fyne.Size {
	c.ExtendBaseWidget(c)
	return c.BaseWidget.MinSize()
}

// CreateRenderer is a private method to Fyne which links this widget to its renderer
func (c *Check) CreateRenderer() fyne.WidgetRenderer {
	c.ExtendBaseWidget(c)
	c.propertyLock.RLock()
	defer c.propertyLock.RUnlock()
	icon := canvas.NewImageFromResource(theme.CheckButtonIcon())

	text := canvas.NewText(c.Text, theme.ForegroundColor())
	text.Alignment = fyne.TextAlignLeading

	focusIndicator := canvas.NewCircle(theme.BackgroundColor())
	r := &checkRenderer{
		widget.NewBaseRenderer([]fyne.CanvasObject{focusIndicator, icon, text}),
		icon,
		text,
		focusIndicator,
		c,
	}
	r.applyTheme()
	r.updateLabel()
	r.updateResource()
	r.updateFocusIndicator()
	return r
}

// NewCheck creates a new check widget with the set label and change handler
func NewCheck(label string, changed func(bool)) *Check {
	c := &Check{
		DisableableWidget: DisableableWidget{},
		Text:              label,
		OnChanged:         changed,
	}

	c.ExtendBaseWidget(c)
	return c
}

// NewCheckWithData returns a check widget connected with the specified data source.
//
// Since: 2.0
func NewCheckWithData(label string, data binding.Bool) *Check {
	check := NewCheck(label, nil)
	check.Bind(data)

	return check
}

// FocusGained is called when the Check has been given focus.
func (c *Check) FocusGained() {
	if c.Disabled() {
		return
	}
	c.focused = true

	c.Refresh()
}

// FocusLost is called when the Check has had focus removed.
func (c *Check) FocusLost() {
	c.focused = false

	c.Refresh()
}

// TypedRune receives text input events when the Check is focused.
func (c *Check) TypedRune(r rune) {
	if c.Disabled() {
		return
	}
	if r == ' ' {
		c.SetChecked(!c.Checked)
	}
}

// TypedKey receives key input events when the Check is focused.
func (c *Check) TypedKey(key *fyne.KeyEvent) {}

// Unbind disconnects any configured data source from this Check.
// The current value will remain at the last value of the data source.
//
// Since: 2.0
func (c *Check) Unbind() {
	c.OnChanged = nil
	c.binder.Unbind()
}

func (c *Check) updateFromData(data binding.DataItem) {
	if data == nil {
<<<<<<< HEAD
		return
	}
	boolSource, ok := data.(binding.Bool)
	if !ok {
		return
	}
	val, err := boolSource.Get()
	if err != nil {
		fyne.LogError("Error getting current data value", err)
		return
	}
=======
		return
	}
	boolSource, ok := data.(binding.Bool)
	if !ok {
		return
	}
	val, err := boolSource.Get()
	if err != nil {
		fyne.LogError("Error getting current data value", err)
		return
	}
>>>>>>> d53450b4
	c.SetChecked(val) // if val != c.Checked, this will call updateFromData again, but only once
}

func (c *Check) writeData(data binding.DataItem) {
	if data == nil {
		return
	}
	boolTarget, ok := data.(binding.Bool)
	if !ok {
		return
	}
	currentValue, err := boolTarget.Get()
	if err != nil {
		return
	}
	if currentValue != c.Checked {
		err := boolTarget.Set(c.Checked)
		if err != nil {
			fyne.LogError(fmt.Sprintf("Failed to set binding value to %t", c.Checked), err)
		}
	}
}<|MERGE_RESOLUTION|>--- conflicted
+++ resolved
@@ -274,7 +274,6 @@
 
 func (c *Check) updateFromData(data binding.DataItem) {
 	if data == nil {
-<<<<<<< HEAD
 		return
 	}
 	boolSource, ok := data.(binding.Bool)
@@ -286,19 +285,6 @@
 		fyne.LogError("Error getting current data value", err)
 		return
 	}
-=======
-		return
-	}
-	boolSource, ok := data.(binding.Bool)
-	if !ok {
-		return
-	}
-	val, err := boolSource.Get()
-	if err != nil {
-		fyne.LogError("Error getting current data value", err)
-		return
-	}
->>>>>>> d53450b4
 	c.SetChecked(val) // if val != c.Checked, this will call updateFromData again, but only once
 }
 
