--- conflicted
+++ resolved
@@ -536,17 +536,12 @@
 // SetText manually sets the text of the Entry to the given text value.
 // Calling SetText resets all undo history.
 func (e *Entry) SetText(text string) {
-<<<<<<< HEAD
+	e.setText(text, false)
+}
+
+func (e *Entry) setText(text string, fromBinding bool) {
 	e.Theme() // setup theme cache before locking
-=======
-	e.setText(text, false)
-}
-
-func (e *Entry) setText(text string, fromBinding bool) {
 	e.updateTextAndRefresh(text, fromBinding)
->>>>>>> e3a8b4b3
-
-	e.updateTextAndRefresh(text)
 	e.updateCursorAndSelection()
 
 	e.propertyLock.Lock()
