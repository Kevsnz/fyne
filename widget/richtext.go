--- conflicted
+++ resolved
@@ -361,14 +361,9 @@
 // updateRowBounds updates the row bounds used to render properly the text widget.
 // updateRowBounds should be invoked every time a segment Text, widget Wrapping or size changes.
 func (t *RichText) updateRowBounds() {
-<<<<<<< HEAD
 	th := t.Theme()
 	innerPadding := th.Size(theme.SizeNameInnerPadding)
-	fitSize := t.Size()
-=======
-	innerPadding := theme.InnerPadding()
 	fitSize := t.size.Load()
->>>>>>> 4f617dce
 	if t.scr != nil {
 		fitSize = t.scr.Content.MinSize()
 	}
