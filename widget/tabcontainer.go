package widget

import (
	"image/color"

	"fyne.io/fyne"
	"fyne.io/fyne/canvas"
	"fyne.io/fyne/driver/desktop"
	"fyne.io/fyne/internal"
	"fyne.io/fyne/layout"
	"fyne.io/fyne/theme"
)

// TabContainer widget allows switching visible content from a list of TabItems.
// Each item is represented by a button at the top of the widget.
//
// Deprecated: use container.Tabs instead.
type TabContainer struct {
	BaseWidget

	Items       []*TabItem
	OnChanged   func(tab *TabItem)
	current     int
	tabLocation TabLocation
}

// TabItem represents a single view in a TabContainer.
// The Text and Icon are used for the tab button and the Content is shown when the corresponding tab is active.
//
// Deprecated: use container.TabItem instead.
type TabItem struct {
	Text    string
	Icon    fyne.Resource
	Content fyne.CanvasObject
}

// TabLocation is the location where the tabs of a tab container should be rendered.
//
// Deprecated: use container.TabLocation instead.
type TabLocation int

// TabLocation values
const (
	// Deprecated: use container.TabLocationTop
	TabLocationTop TabLocation = iota
	// Deprecated: use container.TabLocationLeading
	TabLocationLeading
	// Deprecated: use container.TabLocationBottom
	TabLocationBottom
	// Deprecated: use container.TabLocationTrailing
	TabLocationTrailing
)

// NewTabContainer creates a new tab bar widget that allows the user to choose between different visible containers
func NewTabContainer(items ...*TabItem) *TabContainer {
	tabs := &TabContainer{BaseWidget: BaseWidget{}, Items: items, current: -1}
	if len(items) > 0 {
		// Current is first tab item
		tabs.current = 0
	}
	tabs.ExtendBaseWidget(tabs)

	if tabs.mismatchedContent() {
		internal.LogHint("TabContainer items should all have the same type of content (text, icons or both)")
	}

	return tabs
}

// NewTabItem creates a new item for a tabbed widget - each item specifies the content and a label for its tab.
func NewTabItem(text string, content fyne.CanvasObject) *TabItem {
	return &TabItem{Text: text, Content: content}
}

// NewTabItemWithIcon creates a new item for a tabbed widget - each item specifies the content and a label with an icon for its tab.
func NewTabItemWithIcon(text string, icon fyne.Resource, content fyne.CanvasObject) *TabItem {
	return &TabItem{Text: text, Icon: icon, Content: content}
}

// Append adds a new TabItem to the rightmost side of the tab panel
func (c *TabContainer) Append(item *TabItem) {
	c.SetItems(append(c.Items, item))
}

// CreateRenderer is a private method to Fyne which links this widget to its renderer
func (c *TabContainer) CreateRenderer() fyne.WidgetRenderer {
	c.ExtendBaseWidget(c)
	r := &tabContainerRenderer{line: canvas.NewRectangle(theme.ShadowColor()),
		underline: canvas.NewRectangle(theme.PrimaryColor()), container: c}
	r.updateTabs()
	return r
}

// CurrentTab returns the currently selected TabItem.
func (c *TabContainer) CurrentTab() *TabItem {
	if c.current < 0 || c.current >= len(c.Items) {
		return nil
	}
	return c.Items[c.current]
}

// CurrentTabIndex returns the index of the currently selected TabItem.
func (c *TabContainer) CurrentTabIndex() int {
	return c.current
}

// MinSize returns the size that this widget should not shrink below
func (c *TabContainer) MinSize() fyne.Size {
	c.ExtendBaseWidget(c)
	return c.BaseWidget.MinSize()
}

// Remove tab by value
func (c *TabContainer) Remove(item *TabItem) {
	for index, existingItem := range c.Items {
		if existingItem == item {
			c.RemoveIndex(index)
			break
		}
	}
}

// RemoveIndex removes tab by index
func (c *TabContainer) RemoveIndex(index int) {
	c.SetItems(append(c.Items[:index], c.Items[index+1:]...))
}

// SetItems sets the container’s items and refreshes.
func (c *TabContainer) SetItems(items []*TabItem) {
	c.Items = items
	if l := len(c.Items); c.current >= l {
		c.current = l - 1
	}
	c.Refresh()
}

// SelectTab sets the specified TabItem to be selected and its content visible.
func (c *TabContainer) SelectTab(item *TabItem) {
	for i, child := range c.Items {
		if child == item {
			c.SelectTabIndex(i)
			return
		}
	}
}

// SelectTabIndex sets the TabItem at the specific index to be selected and its content visible.
func (c *TabContainer) SelectTabIndex(index int) {
	if index < 0 || index >= len(c.Items) || c.current == index {
		return
	}
	c.current = index
	c.Refresh()

	if c.OnChanged != nil {
		c.OnChanged(c.Items[c.current])
	}
}

// SetTabLocation sets the location of the tab bar
func (c *TabContainer) SetTabLocation(l TabLocation) {
	c.tabLocation = l
	c.Refresh()
}

// Show this widget, if it was previously hidden
func (c *TabContainer) Show() {
	c.BaseWidget.Show()
	c.SelectTabIndex(c.current)
	c.Refresh()
}

func (c *TabContainer) mismatchedContent() bool {
	var hasText, hasIcon bool
	for _, tab := range c.Items {
		hasText = hasText || tab.Text != ""
		hasIcon = hasIcon || tab.Icon != nil
	}

	mismatch := false
	for _, tab := range c.Items {
		if (hasText && tab.Text == "") || (hasIcon && tab.Icon == nil) {
			mismatch = true
			break
		}
	}

	return mismatch
}

type tabContainerRenderer struct {
	animation       *fyne.Animation
	container       *TabContainer
	tabLoc          TabLocation
	line, underline *canvas.Rectangle
	objects         []fyne.CanvasObject // holds only the CanvasObject of the tabs' content
	tabBar          *fyne.Container
}

func (r *tabContainerRenderer) BackgroundColor() color.Color {
	return theme.BackgroundColor()
}

func (r *tabContainerRenderer) Destroy() {
}

func (r *tabContainerRenderer) Layout(size fyne.Size) {
	tabBarMinSize := r.tabBar.MinSize()
	var tabBarPos fyne.Position
	var tabBarSize fyne.Size
	var linePos fyne.Position
	var lineSize fyne.Size
	var childPos fyne.Position
	var childSize fyne.Size
	switch r.adaptedLocation() {
	case TabLocationTop:
		buttonHeight := tabBarMinSize.Height
		tabBarPos = fyne.NewPos(0, 0)
		tabBarSize = fyne.NewSize(size.Width, buttonHeight)
		linePos = fyne.NewPos(0, buttonHeight)
		lineSize = fyne.NewSize(size.Width, theme.Padding())
		barHeight := buttonHeight + theme.Padding()
		childPos = fyne.NewPos(0, barHeight)
		childSize = fyne.NewSize(size.Width, size.Height-barHeight)
	case TabLocationLeading:
		buttonWidth := tabBarMinSize.Width
		tabBarPos = fyne.NewPos(0, 0)
		tabBarSize = fyne.NewSize(buttonWidth, size.Height)
		linePos = fyne.NewPos(buttonWidth, 0)
		lineSize = fyne.NewSize(theme.Padding(), size.Height)
		barWidth := buttonWidth + theme.Padding()
		childPos = fyne.NewPos(barWidth, 0)
		childSize = fyne.NewSize(size.Width-barWidth, size.Height)
	case TabLocationBottom:
		buttonHeight := tabBarMinSize.Height
		tabBarPos = fyne.NewPos(0, size.Height-buttonHeight)
		tabBarSize = fyne.NewSize(size.Width, buttonHeight)
		barHeight := buttonHeight + theme.Padding()
		linePos = fyne.NewPos(0, size.Height-barHeight)
		lineSize = fyne.NewSize(size.Width, theme.Padding())
		childPos = fyne.NewPos(0, 0)
		childSize = fyne.NewSize(size.Width, size.Height-barHeight)
	case TabLocationTrailing:
		buttonWidth := tabBarMinSize.Width
		tabBarPos = fyne.NewPos(size.Width-buttonWidth, 0)
		tabBarSize = fyne.NewSize(buttonWidth, size.Height)
		barWidth := buttonWidth + theme.Padding()
		linePos = fyne.NewPos(size.Width-barWidth, 0)
		lineSize = fyne.NewSize(theme.Padding(), size.Height)
		childPos = fyne.NewPos(0, 0)
		childSize = fyne.NewSize(size.Width-barWidth, size.Height)
	}

	r.tabBar.Move(tabBarPos)
	r.tabBar.Resize(tabBarSize)
	r.line.Move(linePos)
	r.line.Resize(lineSize)
	if r.container.current >= 0 && r.container.current < len(r.container.Items) {
		child := r.container.Items[r.container.current].Content
		child.Move(childPos)
		child.Resize(childSize)
	}
	r.moveSelection()
}

func (r *tabContainerRenderer) MinSize() fyne.Size {
	buttonsMin := r.tabBar.MinSize()

	childMin := fyne.NewSize(0, 0)
	for _, child := range r.container.Items {
		childMin = childMin.Max(child.Content.MinSize())
	}

	tabLocation := r.container.tabLocation
	if fyne.CurrentDevice().IsMobile() {
		tabLocation = TabLocationBottom
	}
	switch tabLocation {
	case TabLocationLeading, TabLocationTrailing:
		return fyne.NewSize(buttonsMin.Width+childMin.Width+theme.Padding(),
			fyne.Max(buttonsMin.Height, childMin.Height))
	default:
		return fyne.NewSize(fyne.Max(buttonsMin.Width, childMin.Width),
			buttonsMin.Height+childMin.Height+theme.Padding())
	}
}

func (r *tabContainerRenderer) Objects() []fyne.CanvasObject {
	return append(r.objects, r.tabBar, r.line, r.underline)
}

func (r *tabContainerRenderer) Refresh() {
	r.line.FillColor = theme.ShadowColor()
	r.line.Refresh()
	r.underline.FillColor = theme.PrimaryColor()

	if r.updateTabs() {
		r.Layout(r.container.Size())
	} else {
		current := r.container.current
		if current >= 0 && current < len(r.objects) && !r.objects[current].Visible() {
			r.Layout(r.container.Size())
			for i, o := range r.objects {
				if i == current {
					o.Show()
				} else {
					o.Hide()
				}
			}
		}
		for i, button := range r.tabBar.Objects {
			if i == current {
				button.(*tabButton).Importance = HighImportance
			} else {
				button.(*tabButton).Importance = MediumImportance
			}

			button.Refresh()
		}
	}
	r.moveSelection()
	canvas.Refresh(r.container)
}

func (r *tabContainerRenderer) adaptedLocation() TabLocation {
	tabLocation := r.container.tabLocation
	if fyne.CurrentDevice().IsMobile() && (tabLocation == TabLocationLeading || tabLocation == TabLocationTrailing) {
		return TabLocationBottom
	}

	return r.container.tabLocation
}

func (r *tabContainerRenderer) buildButton(item *TabItem, iconPos buttonIconPosition) *tabButton {
	return &tabButton{
		Text:         item.Text,
		Icon:         item.Icon,
		IconPosition: iconPos,
		OnTap:        func() { r.container.SelectTab(item) },
	}
}

func (r *tabContainerRenderer) buildTabBar(buttons []fyne.CanvasObject) *fyne.Container {
	var lay fyne.Layout
	if fyne.CurrentDevice().IsMobile() {
		cells := len(buttons)
		if cells == 0 {
			cells = 1
		}
		lay = layout.NewGridLayout(cells)
	} else if r.container.tabLocation == TabLocationLeading || r.container.tabLocation == TabLocationTrailing {
		lay = layout.NewVBoxLayout()
	} else {
		lay = layout.NewHBoxLayout()
	}

	return fyne.NewContainerWithLayout(lay, buttons...)
}

func (r *tabContainerRenderer) moveSelection() {
	if r.container.current < 0 {
		r.underline.Hide()
		return
	}
	selected := r.tabBar.Objects[r.container.current]

	var underlinePos fyne.Position
	var underlineSize fyne.Size
	switch r.adaptedLocation() {
	case TabLocationTop:
		underlinePos = fyne.NewPos(selected.Position().X, r.tabBar.MinSize().Height)
		underlineSize = fyne.NewSize(selected.Size().Width, theme.Padding())
	case TabLocationLeading:
		underlinePos = fyne.NewPos(r.tabBar.MinSize().Width, selected.Position().Y)
		underlineSize = fyne.NewSize(theme.Padding(), selected.Size().Height)
	case TabLocationBottom:
		underlinePos = fyne.NewPos(selected.Position().X, r.tabBar.Position().Y-theme.Padding())
		underlineSize = fyne.NewSize(selected.Size().Width, theme.Padding())
	case TabLocationTrailing:
		underlinePos = fyne.NewPos(r.tabBar.Position().X-theme.Padding(), selected.Position().Y)
		underlineSize = fyne.NewSize(theme.Padding(), selected.Size().Height)
	}
<<<<<<< HEAD

	if r.underline.Position().IsZero() || r.underline.Position() == underlinePos {
		r.underline.Move(underlinePos)
		r.underline.Resize(underlineSize)
	} else if r.animation == nil {
		r.animation = canvas.NewPositionAnimation(r.underline.Position(), underlinePos, canvas.DurationShort, func(p fyne.Position) {
			r.underline.Move(p)
			canvas.Refresh(r.underline)
			if p == underlinePos {
				r.animation = nil
			}
		})
		r.animation.Start()

		canvas.NewSizeAnimation(r.underline.Size(), underlineSize, canvas.DurationShort, func(s fyne.Size) {
			r.underline.Resize(s)
			canvas.Refresh(r.underline)
		}).Start()
	}
=======
	r.underline.Show()
	r.underline.Resize(underlineSize)
	r.underline.Move(underlinePos)
>>>>>>> 4564e78d
}

func (r *tabContainerRenderer) tabsInSync() bool {
	if r.tabBar == nil {
		return false
	}
	if r.tabLoc != r.container.tabLocation {
		return false
	}
	if len(r.objects) != len(r.container.Items) {
		return false
	}
	if len(r.tabBar.Objects) != len(r.container.Items) {
		return false
	}
	for i, item := range r.container.Items {
		if item.Content != r.objects[i] {
			return false
		}
		button := r.tabBar.Objects[i].(*tabButton)
		if item.Text != button.Text {
			return false
		}
		if item.Icon != button.Icon {
			return false
		}
	}
	return true
}

func (r *tabContainerRenderer) updateTabs() bool {
	if r.tabsInSync() {
		return false
	}

	r.tabLoc = r.container.tabLocation
	var iconPos buttonIconPosition
	if fyne.CurrentDevice().IsMobile() || r.container.tabLocation == TabLocationLeading || r.container.tabLocation == TabLocationTrailing {
		iconPos = buttonIconTop
	} else {
		iconPos = buttonIconInline
	}

	length := len(r.container.Items)
	buttons := make([]fyne.CanvasObject, length)
	objects := make([]fyne.CanvasObject, length)
	for i, item := range r.container.Items {
		button := r.buildButton(item, iconPos)
		if i == r.container.current {
			button.Importance = HighImportance
			item.Content.Show()
		} else {
			item.Content.Hide()
		}
		buttons[i] = button
		objects[i] = item.Content
	}
	r.tabBar = r.buildTabBar(buttons)
	r.objects = objects
	r.moveSelection()

	return true
}

type buttonIconPosition int

const (
	buttonIconInline buttonIconPosition = iota
	buttonIconTop
)

var _ fyne.Widget = (*tabButton)(nil)
var _ fyne.Tappable = (*tabButton)(nil)
var _ desktop.Hoverable = (*tabButton)(nil)

type tabButton struct {
	BaseWidget
	hovered      bool
	Icon         fyne.Resource
	IconPosition buttonIconPosition
	Importance   ButtonImportance
	OnTap        func()
	Text         string
}

func (b *tabButton) CreateRenderer() fyne.WidgetRenderer {
	b.ExtendBaseWidget(b)
	var icon *canvas.Image
	if b.Icon != nil {
		icon = canvas.NewImageFromResource(b.Icon)
	}

	label := canvas.NewText(b.Text, theme.TextColor())
	label.TextStyle.Bold = true
	label.Alignment = fyne.TextAlignCenter

	objects := []fyne.CanvasObject{label}
	if icon != nil {
		objects = append(objects, icon)
	}

	r := &tabButtonRenderer{
		button:  b,
		icon:    icon,
		label:   label,
		objects: objects,
	}
	r.Refresh()
	return r
}

func (b *tabButton) MinSize() fyne.Size {
	b.ExtendBaseWidget(b)
	return b.BaseWidget.MinSize()
}

func (b *tabButton) MouseIn(e *desktop.MouseEvent) {
	b.hovered = true
	canvas.Refresh(b)
}

func (b *tabButton) MouseMoved(e *desktop.MouseEvent) {
}

func (b *tabButton) MouseOut() {
	b.hovered = false
	canvas.Refresh(b)
}

func (b *tabButton) Tapped(e *fyne.PointEvent) {
	b.OnTap()
}

func (b *tabButton) setText(text string) {
	if text == b.Text {
		return
	}

	b.Text = text
	b.Refresh()
}

type tabButtonRenderer struct {
	button  *tabButton
	icon    *canvas.Image
	label   *canvas.Text
	objects []fyne.CanvasObject
}

func (r *tabButtonRenderer) BackgroundColor() color.Color {
	switch {
	case r.button.hovered:
		return theme.HoverColor()
	default:
		return theme.BackgroundColor()
	}
}

func (r *tabButtonRenderer) Destroy() {
}

func (r *tabButtonRenderer) Layout(size fyne.Size) {
	padding := r.padding()
	innerSize := size.Subtract(padding)
	innerOffset := fyne.NewPos(padding.Width/2, padding.Height/2)
	labelShift := float32(0)
	if r.icon != nil {
		var iconOffset fyne.Position
		if r.button.IconPosition == buttonIconTop {
			iconOffset = fyne.NewPos((innerSize.Width-r.iconSize())/2, 0)
		} else {
			iconOffset = fyne.NewPos(0, (innerSize.Height-r.iconSize())/2)
		}
		r.icon.Resize(fyne.NewSize(r.iconSize(), r.iconSize()))
		r.icon.Move(innerOffset.Add(iconOffset))
		labelShift = r.iconSize() + theme.Padding()
	}
	if r.label.Text != "" {
		var labelOffset fyne.Position
		var labelSize fyne.Size
		if r.button.IconPosition == buttonIconTop {
			labelOffset = fyne.NewPos(0, labelShift)
			labelSize = fyne.NewSize(innerSize.Width, r.label.MinSize().Height)
		} else {
			labelOffset = fyne.NewPos(labelShift, 0)
			labelSize = fyne.NewSize(innerSize.Width-labelShift, innerSize.Height)
		}
		r.label.Resize(labelSize)
		r.label.Move(innerOffset.Add(labelOffset))
	}
}

func (r *tabButtonRenderer) MinSize() fyne.Size {
	var contentWidth, contentHeight float32
	textSize := r.label.MinSize()
	if r.button.IconPosition == buttonIconTop {
		contentWidth = fyne.Max(textSize.Width, r.iconSize())
		if r.icon != nil {
			contentHeight += r.iconSize()
		}
		if r.label.Text != "" {
			if r.icon != nil {
				contentHeight += theme.Padding()
			}
			contentHeight += textSize.Height
		}
	} else {
		contentHeight = fyne.Max(textSize.Height, r.iconSize())
		if r.icon != nil {
			contentWidth += r.iconSize()
		}
		if r.label.Text != "" {
			if r.icon != nil {
				contentWidth += theme.Padding()
			}
			contentWidth += textSize.Width
		}
	}
	return fyne.NewSize(contentWidth, contentHeight).Add(r.padding())
}

func (r *tabButtonRenderer) Objects() []fyne.CanvasObject {
	return r.objects
}

func (r *tabButtonRenderer) Refresh() {
	r.label.Text = r.button.Text
	if r.button.Importance == HighImportance {
		r.label.Color = theme.PrimaryColor()
	} else {
		r.label.Color = theme.TextColor()
	}
	r.label.TextSize = theme.TextSize()
	if r.button.Text == "" {
		r.label.Hide()
	} else {
		r.label.Show()
	}

	if r.icon != nil && r.icon.Resource != nil {
		switch res := r.icon.Resource.(type) {
		case *theme.ThemedResource:
			if r.button.Importance == HighImportance {
				r.icon.Resource = theme.NewPrimaryThemedResource(res)
				r.icon.Refresh()
			}
		case *theme.PrimaryThemedResource:
			if r.button.Importance != HighImportance {
				r.icon.Resource = res.Original()
				r.icon.Refresh()
			}
		}
	}

	canvas.Refresh(r.button)
}

func (r *tabButtonRenderer) iconSize() float32 {
	switch r.button.IconPosition {
	case buttonIconTop:
		return 2 * theme.IconInlineSize()
	default:
		return theme.IconInlineSize()
	}
}

func (r *tabButtonRenderer) padding() fyne.Size {
	if r.label.Text != "" && r.button.IconPosition == buttonIconInline {
		return fyne.NewSize(theme.Padding()*4, theme.Padding()*2)
	}
	return fyne.NewSize(theme.Padding()*2, theme.Padding()*2)
}<|MERGE_RESOLUTION|>--- conflicted
+++ resolved
@@ -380,8 +380,8 @@
 		underlinePos = fyne.NewPos(r.tabBar.Position().X-theme.Padding(), selected.Position().Y)
 		underlineSize = fyne.NewSize(theme.Padding(), selected.Size().Height)
 	}
-<<<<<<< HEAD
-
+
+	r.underline.Show()
 	if r.underline.Position().IsZero() || r.underline.Position() == underlinePos {
 		r.underline.Move(underlinePos)
 		r.underline.Resize(underlineSize)
@@ -400,11 +400,6 @@
 			canvas.Refresh(r.underline)
 		}).Start()
 	}
-=======
-	r.underline.Show()
-	r.underline.Resize(underlineSize)
-	r.underline.Move(underlinePos)
->>>>>>> 4564e78d
 }
 
 func (r *tabContainerRenderer) tabsInSync() bool {
