--- conflicted
+++ resolved
@@ -235,7 +235,6 @@
 	assert.Equal(t, entry.Text, testContent)
 }
 
-<<<<<<< HEAD
 func TestEntry_Tab(t *testing.T) {
 	e := NewEntry()
 	e.SetText("a\n\tb\nc")
@@ -269,7 +268,8 @@
 	w.Resize(fyne.NewSize(86, 86))
 	w.Canvas().Focus(e)
 	test.AssertImageMatches(t, "entry/tab-select.png", w.Canvas().Capture())
-=======
+}
+
 func getClickPosition(str string, row int) *fyne.PointEvent {
 	x := fyne.MeasureText(str, theme.TextSize(), fyne.TextStyle{}).Width
 
@@ -278,5 +278,4 @@
 
 	pos := fyne.NewPos(x, y)
 	return &fyne.PointEvent{Position: pos}
->>>>>>> 8f84256f
 }