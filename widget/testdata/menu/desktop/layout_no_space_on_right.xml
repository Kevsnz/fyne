--- conflicted
+++ resolved
@@ -17,7 +17,6 @@
 				</widget>
 				<widget size="71x108" type="*widget.Scroll">
 					<widget size="71x108" type="*widget.menuBox">
-						<rectangle fillColor="background" size="71x116"/>
 						<container pos="0,4" size="71x116">
 							<widget size="71x29" type="*widget.menuItem">
 								<text pos="8,4" size="10x21">A</text>
@@ -28,12 +27,7 @@
 							<widget pos="0,38" size="71x29" type="*widget.menuItem">
 								<text pos="8,4" size="55x21">B (long)</text>
 							</widget>
-<<<<<<< HEAD
-							<widget pos="0,71" size="71x29" type="*widget.menuItem">
-								<rectangle fillColor="hover" size="71x29"/>
-=======
 							<widget backgroundColor="focus" pos="0,71" size="71x29" type="*widget.menuItem">
->>>>>>> 73e3659e
 								<text pos="8,4" size="10x21">C</text>
 								<image pos="51,4" rsc="menuExpandIcon" size="iconInlineSize"/>
 							</widget>
@@ -53,7 +47,6 @@
 					</widget>
 					<widget size="153x103" type="*widget.Scroll">
 						<widget size="153x103" type="*widget.menuBox">
-							<rectangle fillColor="background" size="153x111"/>
 							<container pos="0,4" size="153x111">
 								<widget size="153x29" type="*widget.menuItem">
 									<text pos="8,4" size="72x21">subitem A</text>
@@ -61,12 +54,7 @@
 								<widget pos="0,33" size="153x29" type="*widget.menuItem">
 									<text pos="8,4" size="72x21">subitem B</text>
 								</widget>
-<<<<<<< HEAD
-								<widget pos="0,66" size="153x29" type="*widget.menuItem">
-									<rectangle fillColor="hover" size="153x29"/>
-=======
 								<widget backgroundColor="focus" pos="0,66" size="153x29" type="*widget.menuItem">
->>>>>>> 73e3659e
 									<text pos="8,4" size="117x21">subitem C (long)</text>
 									<image pos="133,4" rsc="menuExpandIcon" size="iconInlineSize"/>
 								</widget>
@@ -86,7 +74,6 @@
 						</widget>
 						<widget size="159x70" type="*widget.Scroll">
 							<widget size="159x70" type="*widget.menuBox">
-								<rectangle fillColor="background" size="159x78"/>
 								<container pos="0,4" size="159x78">
 									<widget size="159x29" type="*widget.menuItem">
 										<text pos="8,4" size="143x21">subsubitem A (long)</text>
